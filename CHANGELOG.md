--- conflicted
+++ resolved
@@ -1,9 +1,6 @@
 # CHANGELOG
 
 
-<<<<<<< HEAD
-## v1.23.2 (2025-02-07)
-=======
 ## v2.0.0-rc.32 (2025-05-01)
 
 ### Chores
@@ -826,17 +823,12 @@
 
 
 ## v2.0.0-rc.5 (2025-02-14)
->>>>>>> bee79d44
 
 ### Bug Fixes
 
 - Add function to handle out of bounds coordinates for a RegionBox in an image
   ([#221](https://github.com/bhklab/med-imagetools/pull/221),
-<<<<<<< HEAD
-  [`155f59a`](https://github.com/bhklab/med-imagetools/commit/155f59aec7f2c625ab7cb4f90b97c203d4450abf))
-=======
   [`fc36464`](https://github.com/bhklab/med-imagetools/commit/fc364640fa9766fb41e1de3db4f1f0add8aebd3b))
->>>>>>> bee79d44
 
 This works the same way as `_adjust_negative_coordinates`, but requires the image as an addition
   input and modifies the RegionBox object directly.
@@ -845,19 +837,6 @@
 
 I also updated the `crop_image` function to call this before applying the crop.
 
-<<<<<<< HEAD
-
-## v1.23.1 (2025-02-07)
-
-### Bug Fixes
-
-- Handle odd extra dimension values in expand_to_min_size
-  ([#220](https://github.com/bhklab/med-imagetools/pull/220),
-  [`6eb58ea`](https://github.com/bhklab/med-imagetools/commit/6eb58eab110cabc7655372246870488f42c3daf8))
-
-
-## v1.23.0 (2025-02-07)
-=======
 - Handle odd extra dimension values in expand_to_min_size
   ([#220](https://github.com/bhklab/med-imagetools/pull/220),
   [`881dcfc`](https://github.com/bhklab/med-imagetools/commit/881dcfc4b53276228cbae2049215592bdff1ca37))
@@ -923,17 +902,12 @@
 
 - Update README.md so codecov badge takes you to codecov.io
   ([`b39528f`](https://github.com/bhklab/med-imagetools/commit/b39528f5ec03193857dac63884227cb8d0d8523a))
->>>>>>> bee79d44
 
 ### Features
 
 - Add desired_size to centroid bounding box generation
   ([#219](https://github.com/bhklab/med-imagetools/pull/219),
-<<<<<<< HEAD
-  [`30a129f`](https://github.com/bhklab/med-imagetools/commit/30a129ff47f94328c870c98681215e7561a7546a))
-=======
   [`066844d`](https://github.com/bhklab/med-imagetools/commit/066844df24b615298b91387caf80c0029a375f8e))
->>>>>>> bee79d44
 
 In old version, bounding box was a single voxel. Now is expanded to at least the minimum dimension
   default.
@@ -943,10 +917,6 @@
 
 - **Chores** - Updated the software version from 1.21.1 to 1.22.0.
 
-<<<<<<< HEAD
-
-## v1.22.0 (2025-02-07)
-=======
 - Add DICOM metadata extraction functions for various modalities
   ([`fbfb509`](https://github.com/bhklab/med-imagetools/commit/fbfb509a171fe1cf5fcf803004b93f0e439a043f))
 
@@ -1059,7 +1029,6 @@
 
 - Update lockfile
   ([`f3c4837`](https://github.com/bhklab/med-imagetools/commit/f3c4837e14ca692f68eba2f0d27c30cab2cf7a7c))
->>>>>>> bee79d44
 
 ### Features
 
