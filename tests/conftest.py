--- conflicted
+++ resolved
@@ -11,6 +11,11 @@
 from typing import TypedDict
 from pathlib import Path
 
+from collections import defaultdict
+import pytest
+from typing import TypedDict
+from pathlib import Path
+
 pytest_logger = logging.getLogger("tests.fixtures")
 pytest_logger.setLevel(logging.DEBUG)
 
@@ -25,8 +30,6 @@
     os.environ.get("TEST_DATASET_TYPE", "public").lower()
 )
 
-<<<<<<< HEAD
-=======
 DATA_DIR = Path(__file__).parent.parent / "data"
 if not DATA_DIR.exists():
     DATA_DIR.mkdir(parents=True, exist_ok=True)
@@ -35,7 +38,6 @@
 
 METADATA_CACHE_FILE = LOCKFILE.with_suffix(".json")
 
->>>>>>> 870e711e
 class MedImageDataEntry(TypedDict):
 	Collection: str
 	PatientID: str
@@ -168,8 +170,6 @@
 	return grouped
 
 @pytest.fixture(scope="session")
-<<<<<<< HEAD
-=======
 def medimage_by_seriesUID(
     medimage_test_data: list[MedImageDataEntry],
 ) -> dict[str, MedImageDataEntry]:
@@ -187,7 +187,6 @@
 
 
 @pytest.fixture(scope="session")
->>>>>>> 870e711e
 def dataset_type() -> str:
     """Returns the current test dataset type (public or private).
     
