from typing import Dict, List, Union

import numpy as np
import pytest
import SimpleITK as sitk

from imgtools.modules.structureset.structure_set import (  # type: ignore
    StructureSet,
)


@pytest.fixture
def roi_points() -> Dict[str, List[np.ndarray]]:
    """Fixture for mock ROI points."""
    return {
<<<<<<< HEAD
        "GTV": [np.array([[0, 0, 0], [1, 1, 1]])],
        "PTV": [np.array([[2, 2, 2], [3, 3, 3]])],
        "CTV_0": [np.array([[4, 4, 4], [5, 5, 5]])],
        "CTV_1": [np.array([[6, 6, 6], [7, 7, 7]])],
        "CTV_2": [np.array([[8, 8, 8], [9, 9, 9]])],
        "ExtraROI": [np.array([[10, 10, 10], [11, 11, 11]])],
=======
        "GTV": [np.array([[0.0, 0.0, 0.0], [1.0, 1.0, 1.0]])],
        "PTV": [np.array([[2.0, 2.0, 2.0], [3.0, 3.0, 3.0]])],
        "CTV_0": [np.array([[4.0, 4.0, 4.0], [5.0, 5.0, 5.0]])],
        "CTV_1": [np.array([[6.0, 6.0, 6.0], [7.0, 7.0, 7.0]])],
        "CTV_2": [np.array([[8.0, 8.0, 8.0], [9.0, 9.0, 9.0]])],
        "ExtraROI": [np.array([[10.0, 10.0, 10.0], [11.0, 11.0, 11.0]])],
>>>>>>> c2befdcb
    }


@pytest.fixture
def metadata() -> Dict[str, str]:
    """Fixture for mock metadata."""
    return {"PatientName": "John Doe"}
<<<<<<< HEAD


"""
test_assign_labels 

- this is essentially the first step of `to_segmentation`
- it assigns labels to the ROIs based on the names provided

main args involved in this step:
- roi_names: str | List[str] | Dict[str, Union[str, List[str]]] | None = None,
    ROI Names to assign labels to. 
- roi_select_first: bool = False,
    Whether to select only the first match for each pattern.
- roi_separate: bool = False,
    If True, assigns separate labels to each matching ROI within a regex pattern, appending
    a numerical suffix to the ROI name (e.g., "CTV_0", "CTV_1"). Default is False.

in these parameters, the first parameter is what you could theoretically pass to `to_segmentation` to get the same result

"""
=======
>>>>>>> c2befdcb


# Parametrized tests for simple and moderately complex cases
@pytest.mark.parametrize(
    "names, roi_select_first, roi_separate, expected",
    [
        # Case 1: Default behavior with exact matches
        (["GTV", "PTV"], False, False, {"GTV": 0, "PTV": 1}),
        # Case 2: Regex matching
        (["GTV", "P.*"], False, False, {"GTV": 0, "PTV": 1}),
        # Case 3: Select only the first match for each pattern
        (["G.*", "P.*"], True, False, {"GTV": 0, "PTV": 1}),
        # Case 4: Separate matches for regex pattern
        (["P.*"], False, True, {"PTV": 0}),
        # Case 5: Regex pattern with multiple matches (consolidated labels)
        (["CTV.*"], False, False, {"CTV_0": 0, "CTV_1": 0, "CTV_2": 0}),
        # Case 6: Regex pattern with multiple matches (separate labels)
        (["CTV.*"], False, True, {"CTV_0": 0, "CTV_1": 0, "CTV_2": 0}),
        # Case 7: Grouped patterns
        (
            [["GTV", "PTV"], "CTV.*"],
            False,
            False,
            {"GTV": 0, "PTV": 0, "CTV_0": 1, "CTV_1": 1, "CTV_2": 1},
        ),
        # Case 8: Grouped patterns with separate labels for regex matches
        # ([["GTV", "PTV"], "CTV.*"], False, True, {"GTV": 0, "PTV": 0, "CTV_0": 1, "CTV_1": 2, "CTV_2": 3}),
    ],
)
def test_assign_labels(
<<<<<<< HEAD
    names: Union[List[str], List[List[str]]],
    roi_select_first: bool,
    roi_separate: bool,
    expected: Dict[str, int],
    roi_points: Dict[str, List[np.ndarray]],
=======
    names, roi_select_first, roi_separate, expected, roi_points
>>>>>>> c2befdcb
) -> None:
    """Test _assign_labels method with various cases."""
    structure_set = StructureSet(roi_points)
    result = structure_set._assign_labels(
        names, roi_select_first, roi_separate
    )
    assert result == expected


# Parametrized tests for complex scenarios with intricate patterns
@pytest.mark.parametrize(
    "names, roi_select_first, roi_separate, expected",
    [
        # Case 1: Complex regex patterns with partial matches
        (
            ["G.*", "C.*1", "Extra.*"],
            False,
            False,
            {"GTV": 0, "CTV_1": 1, "ExtraROI": 2},
        ),
        # Case 2: Nested regex patterns with grouped and separated labels
        (
            [["GTV", "CTV.*"], "P.*", "Extra.*"],
            False,
            False,
<<<<<<< HEAD
            {"GTV": 0, "CTV_0": 0, "CTV_1": 0, "CTV_2": 0, "PTV": 1, "ExtraROI": 2},
=======
            {
                "GTV": 0,
                "CTV_0": 0,
                "CTV_1": 0,
                "CTV_2": 0,
                "PTV": 1,
                "ExtraROI": 2,
            },
>>>>>>> c2befdcb
        ),
        # ([["GTV", "CTV.*"], "P.*", "Extra.*"], False, True, {"GTV": 0, "CTV_0_0": 1, "CTV_1_1": 2, "CTV_2_2": 3, "PTV": 4, "ExtraROI": 5}),
        # Case 3: Regex patterns that match all ROIs
        (
            [".*"],
            False,
            False,
<<<<<<< HEAD
            {"GTV": 0, "PTV": 0, "CTV_0": 0, "CTV_1": 0, "CTV_2": 0, "ExtraROI": 0},
=======
            {
                "GTV": 0,
                "PTV": 0,
                "CTV_0": 0,
                "CTV_1": 0,
                "CTV_2": 0,
                "ExtraROI": 0,
            },
>>>>>>> c2befdcb
        ),
        # ([".*"], False, True, {"GTV_0": 0, "PTV_1": 1, "CTV_0_2": 2, "CTV_1_3": 3, "CTV_2_4": 4, "ExtraROI_5": 5}),
        # Case 4: Overlapping regex patterns
        (
            ["G.*", "C.*", "Extra.*"],
            False,
            False,
            {"GTV": 0, "CTV_0": 1, "CTV_1": 1, "CTV_2": 1, "ExtraROI": 2},
        ),
        # (["G.*", "C.*", "Extra.*"], False, True, {"GTV": 0, "CTV_0_0": 1, "CTV_1_1": 2, "CTV_2_2": 3, "ExtraROI_3": 4}),
        # Case 5: No matches for given patterns
        pytest.param(
            ["NonExistent.*"],
            False,
            False,
            {},
            marks=pytest.mark.xfail(raises=ValueError),
        ),
        # Case 6: Conflicting options (should raise an error)
        # pytest.param(["G.*"], True, True, None, marks=pytest.mark.xfail(raises=ValueError)),
    ],
)
def test_assign_labels_complex(
<<<<<<< HEAD
    names: Union[List[str], List[List[str]]],
    roi_select_first: bool,
    roi_separate: bool,
    expected: Dict[str, int],
    roi_points: Dict[str, List[np.ndarray]],
=======
    names, roi_select_first, roi_separate, expected, roi_points
>>>>>>> c2befdcb
) -> None:
    """Test _assign_labels method with complex scenarios."""
    structure_set = StructureSet(roi_points)
    result = structure_set._assign_labels(
        names, roi_select_first, roi_separate
    )
    assert result == expected


def test_assign_labels_invalid(roi_points: Dict[str, List[np.ndarray]]) -> None:
    """Test _assign_labels method with invalid inputs."""
    structure_set = StructureSet(roi_points)

    # Case: Empty names
    with pytest.raises(ValueError, match="The 'names' list cannot be empty."):
        structure_set._assign_labels([])

    # Case: Conflicting options
    with pytest.raises(
        ValueError,
        match="The options 'roi_select_first' and 'roi_separate' cannot both be True.",
    ):
<<<<<<< HEAD
        structure_set._assign_labels(["G.*"], roi_select_first=True, roi_separate=True)
=======
        structure_set._assign_labels(
            ["G.*"], roi_select_first=True, roi_separate=True
        )
>>>>>>> c2befdcb


def test_init(roi_points: Dict[str, List[np.ndarray]], metadata: Dict[str, str]) -> None:
    """Test StructureSet initialization."""
    structure_set = StructureSet(roi_points, metadata)
    assert structure_set.roi_points == roi_points
    assert structure_set.metadata == metadata

    # Test default metadata
    structure_set_no_metadata = StructureSet(roi_points)
<<<<<<< HEAD
    assert structure_set_no_metadata.metadata == {}
=======
    assert structure_set_no_metadata.metadata == {}


@patch("imgtools.modules.structureset.dcmread")
def test_from_dicom_rtstruct(mock_dcmread) -> None:
    """Test from_dicom_rtstruct method with mocked DICOM file."""
    """Test from_dicom_rtstruct method with mocked DICOM file."""
    mock_rtstruct = MagicMock()
    mock_rtstruct.StructureSetROISequence = [
        MagicMock(ROIName="GTV"),
        MagicMock(ROIName="PTV"),
    ]
    mock_rtstruct.ROIContourSequence = [
        MagicMock(),
        MagicMock(),
    ]
    mock_rtstruct.ROIContourSequence[0].ContourSequence = [
        MagicMock(ContourData=[1.0, 2.0, 3.0])
    ]
    mock_rtstruct.ROIContourSequence[1].ContourSequence = [
        MagicMock(ContourData=[4.0, 5.0, 6.0])
    ]
    mock_rtstruct.Modality = "RTSTRUCT"
    mock_dcmread.return_value = mock_rtstruct

    structure_set = StructureSet.from_dicom_rtstruct("dummy")
    # Assert the results
    assert "GTV" in structure_set.roi_points
    assert "PTV" in structure_set.roi_points
    assert len(structure_set.roi_points["GTV"]) == 1
    assert len(structure_set.roi_points["PTV"]) == 1


def test_rtstruct_to_segmentation(roi_points, metadata) -> None:
    """Test rtstruct_to_segmentation method with mocked ROI points."""
    structure_set = StructureSet(roi_points, metadata)
    # reference sitk_image
    ref_image = sitk.Image(10, 10, 10, sitk.sitkFloat32)

    seg_images = structure_set.to_segmentation(
        reference_image=ref_image, roi_names=["GTV", "PTV"]
    )

    assert seg_images is not None

    raw_roi_names = seg_images.raw_roi_names

    assert "GTV" in raw_roi_names
    assert "PTV" in raw_roi_names
    assert list(seg_images.roi_indices.keys()) == ["GTV", "PTV"]

    seg_images2 = structure_set.to_segmentation(
        reference_image=ref_image, roi_names="GTV"
    )

    assert seg_images2 is not None

    assert "GTV" in seg_images2.raw_roi_names
    assert "PTV" not in seg_images2.raw_roi_names

    assert seg_images2.get_label(name="GTV") is not None

    assert list(seg_images2.roi_indices.keys()) == ["GTV"]

    assert repr(seg_images2) == "<Segmentation with ROIs: {'GTV': 1}>"
>>>>>>> c2befdcb
<|MERGE_RESOLUTION|>--- conflicted
+++ resolved
@@ -13,21 +13,12 @@
 def roi_points() -> Dict[str, List[np.ndarray]]:
     """Fixture for mock ROI points."""
     return {
-<<<<<<< HEAD
-        "GTV": [np.array([[0, 0, 0], [1, 1, 1]])],
-        "PTV": [np.array([[2, 2, 2], [3, 3, 3]])],
-        "CTV_0": [np.array([[4, 4, 4], [5, 5, 5]])],
-        "CTV_1": [np.array([[6, 6, 6], [7, 7, 7]])],
-        "CTV_2": [np.array([[8, 8, 8], [9, 9, 9]])],
-        "ExtraROI": [np.array([[10, 10, 10], [11, 11, 11]])],
-=======
         "GTV": [np.array([[0.0, 0.0, 0.0], [1.0, 1.0, 1.0]])],
         "PTV": [np.array([[2.0, 2.0, 2.0], [3.0, 3.0, 3.0]])],
         "CTV_0": [np.array([[4.0, 4.0, 4.0], [5.0, 5.0, 5.0]])],
         "CTV_1": [np.array([[6.0, 6.0, 6.0], [7.0, 7.0, 7.0]])],
         "CTV_2": [np.array([[8.0, 8.0, 8.0], [9.0, 9.0, 9.0]])],
         "ExtraROI": [np.array([[10.0, 10.0, 10.0], [11.0, 11.0, 11.0]])],
->>>>>>> c2befdcb
     }
 
 
@@ -35,29 +26,6 @@
 def metadata() -> Dict[str, str]:
     """Fixture for mock metadata."""
     return {"PatientName": "John Doe"}
-<<<<<<< HEAD
-
-
-"""
-test_assign_labels 
-
-- this is essentially the first step of `to_segmentation`
-- it assigns labels to the ROIs based on the names provided
-
-main args involved in this step:
-- roi_names: str | List[str] | Dict[str, Union[str, List[str]]] | None = None,
-    ROI Names to assign labels to. 
-- roi_select_first: bool = False,
-    Whether to select only the first match for each pattern.
-- roi_separate: bool = False,
-    If True, assigns separate labels to each matching ROI within a regex pattern, appending
-    a numerical suffix to the ROI name (e.g., "CTV_0", "CTV_1"). Default is False.
-
-in these parameters, the first parameter is what you could theoretically pass to `to_segmentation` to get the same result
-
-"""
-=======
->>>>>>> c2befdcb
 
 
 # Parametrized tests for simple and moderately complex cases
@@ -87,17 +55,7 @@
         # ([["GTV", "PTV"], "CTV.*"], False, True, {"GTV": 0, "PTV": 0, "CTV_0": 1, "CTV_1": 2, "CTV_2": 3}),
     ],
 )
-def test_assign_labels(
-<<<<<<< HEAD
-    names: Union[List[str], List[List[str]]],
-    roi_select_first: bool,
-    roi_separate: bool,
-    expected: Dict[str, int],
-    roi_points: Dict[str, List[np.ndarray]],
-=======
-    names, roi_select_first, roi_separate, expected, roi_points
->>>>>>> c2befdcb
-) -> None:
+def test_assign_labels(names, roi_select_first, roi_separate, expected, roi_points) -> None:
     """Test _assign_labels method with various cases."""
     structure_set = StructureSet(roi_points)
     result = structure_set._assign_labels(
@@ -122,18 +80,7 @@
             [["GTV", "CTV.*"], "P.*", "Extra.*"],
             False,
             False,
-<<<<<<< HEAD
-            {"GTV": 0, "CTV_0": 0, "CTV_1": 0, "CTV_2": 0, "PTV": 1, "ExtraROI": 2},
-=======
-            {
-                "GTV": 0,
-                "CTV_0": 0,
-                "CTV_1": 0,
-                "CTV_2": 0,
-                "PTV": 1,
-                "ExtraROI": 2,
-            },
->>>>>>> c2befdcb
+            {'GTV': 0, 'CTV_0': 0, 'CTV_1': 0, 'CTV_2': 0, 'PTV': 1, 'ExtraROI': 2},
         ),
         # ([["GTV", "CTV.*"], "P.*", "Extra.*"], False, True, {"GTV": 0, "CTV_0_0": 1, "CTV_1_1": 2, "CTV_2_2": 3, "PTV": 4, "ExtraROI": 5}),
         # Case 3: Regex patterns that match all ROIs
@@ -141,18 +88,7 @@
             [".*"],
             False,
             False,
-<<<<<<< HEAD
-            {"GTV": 0, "PTV": 0, "CTV_0": 0, "CTV_1": 0, "CTV_2": 0, "ExtraROI": 0},
-=======
-            {
-                "GTV": 0,
-                "PTV": 0,
-                "CTV_0": 0,
-                "CTV_1": 0,
-                "CTV_2": 0,
-                "ExtraROI": 0,
-            },
->>>>>>> c2befdcb
+            {'GTV': 0, 'PTV': 0, 'CTV_0': 0, 'CTV_1': 0, 'CTV_2': 0, 'ExtraROI': 0},
         ),
         # ([".*"], False, True, {"GTV_0": 0, "PTV_1": 1, "CTV_0_2": 2, "CTV_1_3": 3, "CTV_2_4": 4, "ExtraROI_5": 5}),
         # Case 4: Overlapping regex patterns
@@ -175,17 +111,7 @@
         # pytest.param(["G.*"], True, True, None, marks=pytest.mark.xfail(raises=ValueError)),
     ],
 )
-def test_assign_labels_complex(
-<<<<<<< HEAD
-    names: Union[List[str], List[List[str]]],
-    roi_select_first: bool,
-    roi_separate: bool,
-    expected: Dict[str, int],
-    roi_points: Dict[str, List[np.ndarray]],
-=======
-    names, roi_select_first, roi_separate, expected, roi_points
->>>>>>> c2befdcb
-) -> None:
+def test_assign_labels_complex(names, roi_select_first, roi_separate, expected, roi_points) -> None:
     """Test _assign_labels method with complex scenarios."""
     structure_set = StructureSet(roi_points)
     result = structure_set._assign_labels(
@@ -207,13 +133,7 @@
         ValueError,
         match="The options 'roi_select_first' and 'roi_separate' cannot both be True.",
     ):
-<<<<<<< HEAD
-        structure_set._assign_labels(["G.*"], roi_select_first=True, roi_separate=True)
-=======
-        structure_set._assign_labels(
-            ["G.*"], roi_select_first=True, roi_separate=True
-        )
->>>>>>> c2befdcb
+        structure_set._assign_labels(['G.*'], roi_select_first=True, roi_separate=True)
 
 
 def test_init(roi_points: Dict[str, List[np.ndarray]], metadata: Dict[str, str]) -> None:
@@ -224,72 +144,30 @@
 
     # Test default metadata
     structure_set_no_metadata = StructureSet(roi_points)
-<<<<<<< HEAD
-    assert structure_set_no_metadata.metadata == {}
-=======
     assert structure_set_no_metadata.metadata == {}
 
 
-@patch("imgtools.modules.structureset.dcmread")
+@patch('imgtools.modules.structureset.dcmread')
 def test_from_dicom_rtstruct(mock_dcmread) -> None:
     """Test from_dicom_rtstruct method with mocked DICOM file."""
     """Test from_dicom_rtstruct method with mocked DICOM file."""
     mock_rtstruct = MagicMock()
     mock_rtstruct.StructureSetROISequence = [
-        MagicMock(ROIName="GTV"),
-        MagicMock(ROIName="PTV"),
+        MagicMock(ROIName='GTV'),
+        MagicMock(ROIName='PTV'),
     ]
     mock_rtstruct.ROIContourSequence = [
         MagicMock(),
         MagicMock(),
     ]
-    mock_rtstruct.ROIContourSequence[0].ContourSequence = [
-        MagicMock(ContourData=[1.0, 2.0, 3.0])
-    ]
-    mock_rtstruct.ROIContourSequence[1].ContourSequence = [
-        MagicMock(ContourData=[4.0, 5.0, 6.0])
-    ]
-    mock_rtstruct.Modality = "RTSTRUCT"
+    mock_rtstruct.ROIContourSequence[0].ContourSequence = [MagicMock(ContourData=[1.0, 2.0, 3.0])]
+    mock_rtstruct.ROIContourSequence[1].ContourSequence = [MagicMock(ContourData=[4.0, 5.0, 6.0])]
+    mock_rtstruct.Modality = 'RTSTRUCT'
     mock_dcmread.return_value = mock_rtstruct
 
-    structure_set = StructureSet.from_dicom_rtstruct("dummy")
+    structure_set = StructureSet.from_dicom_rtstruct('dummy')
     # Assert the results
-    assert "GTV" in structure_set.roi_points
-    assert "PTV" in structure_set.roi_points
-    assert len(structure_set.roi_points["GTV"]) == 1
-    assert len(structure_set.roi_points["PTV"]) == 1
-
-
-def test_rtstruct_to_segmentation(roi_points, metadata) -> None:
-    """Test rtstruct_to_segmentation method with mocked ROI points."""
-    structure_set = StructureSet(roi_points, metadata)
-    # reference sitk_image
-    ref_image = sitk.Image(10, 10, 10, sitk.sitkFloat32)
-
-    seg_images = structure_set.to_segmentation(
-        reference_image=ref_image, roi_names=["GTV", "PTV"]
-    )
-
-    assert seg_images is not None
-
-    raw_roi_names = seg_images.raw_roi_names
-
-    assert "GTV" in raw_roi_names
-    assert "PTV" in raw_roi_names
-    assert list(seg_images.roi_indices.keys()) == ["GTV", "PTV"]
-
-    seg_images2 = structure_set.to_segmentation(
-        reference_image=ref_image, roi_names="GTV"
-    )
-
-    assert seg_images2 is not None
-
-    assert "GTV" in seg_images2.raw_roi_names
-    assert "PTV" not in seg_images2.raw_roi_names
-
-    assert seg_images2.get_label(name="GTV") is not None
-
-    assert list(seg_images2.roi_indices.keys()) == ["GTV"]
-
-    assert repr(seg_images2) == "<Segmentation with ROIs: {'GTV': 1}>"
->>>>>>> c2befdcb
+    assert 'GTV' in structure_set.roi_points
+    assert 'PTV' in structure_set.roi_points
+    assert len(structure_set.roi_points['GTV']) == 1
+    assert len(structure_set.roi_points['PTV']) == 1