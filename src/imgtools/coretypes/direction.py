--- conflicted
+++ resolved
@@ -151,7 +151,6 @@
             "[" + ",".join(f"{value:>4.2f}" for value in row) + "]"
             for row in rows
         ]
-<<<<<<< HEAD
         return f"Direction({', '.join(formatted_rows)})"
 
     # Create instances of each class
@@ -201,11 +200,4 @@
     # print(f"{direction_3d_flat=}")
     # print(f"{(direction_3d_flat==direction_3d)=}")
 
-    # print(f"{example_sitk_image=}")
-=======
-        return (
-            f"Direction(  {dim}x{dim} matrix\n"
-            + "\n".join(formatted_rows)
-            + "\n)"
-        )
->>>>>>> c3c6e850
+    # print(f"{example_sitk_image=}")