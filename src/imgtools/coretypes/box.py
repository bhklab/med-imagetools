--- conflicted
+++ resolved
@@ -109,13 +109,9 @@
         return cls(Coordinate3D(*coordmin), Coordinate3D(*coordmax))
 
     @classmethod
-<<<<<<< HEAD
-    def from_mask_centroid(cls, mask: sitk.Image, label: int = 1, desired_size: int | None = None) -> RegionBox:
-=======
     def from_mask_centroid(
         cls, mask: sitk.Image, label: int = 1, desired_size: int | None = None
     ) -> RegionBox:
->>>>>>> bee79d44
         """Creates a RegionBox from the centroid of a mask image.
 
         Parameters
@@ -140,12 +136,7 @@
         centroid_idx = mask.TransformPhysicalPointToIndex(centroid)
 
         return RegionBox(
-<<<<<<< HEAD
-            Coordinate3D(*centroid_idx), 
-            Coordinate3D(*centroid_idx)
-=======
             Coordinate3D(*centroid_idx), Coordinate3D(*centroid_idx)
->>>>>>> bee79d44
         ).expand_to_cube(desired_size)
 
     @classmethod
@@ -297,15 +288,6 @@
         extra_x = max(0, size - self.size.width) / 2
         extra_y = max(0, size - self.size.height) / 2
         extra_z = max(0, size - self.size.depth) / 2
-<<<<<<< HEAD
-
-        # Round extra dimension values UP to the nearest integer before adding to existing minimum coordinates
-        min_coord = self.min - tuple([math.ceil(extra) for extra in(extra_x, extra_y, extra_z)])
-
-        # Round extra dimensions DOWN to the nearest integer before adding to existing maximum coordinates
-        max_coord = self.max + tuple([math.floor(extra) for extra in(extra_x, extra_y, extra_z)])
-
-=======
 
         # Round extra dimension values UP to the nearest integer before adding to existing minimum coordinates
         min_coord = self.min - tuple(
@@ -317,7 +299,6 @@
             [math.floor(extra) for extra in (extra_x, extra_y, extra_z)]
         )
 
->>>>>>> bee79d44
         # Adjust negative coordinates to ensure that the min values are not negative
         self._adjust_negative_coordinates(min_coord, max_coord)
 
@@ -337,10 +318,6 @@
                 setattr(min_coord, axis, 0)
                 setattr(max_coord, axis, getattr(max_coord, axis) + diff)
 
-<<<<<<< HEAD
-
-=======
->>>>>>> bee79d44
     def check_out_of_bounds_coordinates(self, image: sitk.Image) -> None:
         """Adjust the coordinates to ensure that the max values are not greater than the image size."""
         # if any of the max values are greater than the image size, set them to the image size,
@@ -349,20 +326,12 @@
             max_value = getattr(self.max, axis)
             image_size = image.GetSize()[idx]
             if max_value > image_size:
-<<<<<<< HEAD
-                logger.debug(f"Adjusting box {axis} coordinates to be within the image size.")
-                diff = max_value - image_size
-                setattr(self.min, axis, getattr(self.min, axis) - diff)
-                setattr(self.max, axis, image_size)
-    
-=======
                 logger.debug(
                     f"Adjusting box {axis} coordinates to be within the image size."
                 )
                 diff = max_value - image_size
                 setattr(self.min, axis, getattr(self.min, axis) - diff)
                 setattr(self.max, axis, image_size)
->>>>>>> bee79d44
 
     def crop_image(self, image: sitk.Image) -> sitk.Image:
         """Crop an image to the coordinates defined by the box.
@@ -429,10 +398,7 @@
     def copy(self) -> RegionBox:
         """Create a copy of the RegionBox."""
         return RegionBox(self.min, self.max)
-<<<<<<< HEAD
-=======
-
->>>>>>> bee79d44
+
 
 if __name__ == "__main__":  # pragma: no cover
     from rich import print  # noqa
