--- conflicted
+++ resolved
@@ -59,24 +59,14 @@
     file_names: list[str] | None = None,
     **kwargs: Any,  # noqa
 ) -> PET:
-<<<<<<< HEAD
-    image, metadata = read_dicom_series(
-=======
     return PET.from_dicom(
->>>>>>> 870e711e
         path,
         series_id=series_id,
         recursive=recursive,
         file_names=file_names,
-<<<<<<< HEAD
-        **kwargs,
-    )
-    return PET(image, metadata)
-=======
         pet_image_type=PETImageType.SUV,
         **kwargs,
     )
->>>>>>> 870e711e
 
 
 @dataclass
