--- conflicted
+++ resolved
@@ -19,9 +19,6 @@
     file_names: list[str] | None = None,
     **kwargs: Any,  # noqa
 ) -> Scan:
-<<<<<<< HEAD
-    image, metadata = read_dicom_series(
-=======
     """Read a DICOM scan from a directory.
 
     Parameters
@@ -42,17 +39,12 @@
         The read scan.
     """
     return Scan.from_dicom(
->>>>>>> 870e711e
         path,
         series_id=series_id,
         recursive=recursive,
         file_names=file_names,
         **kwargs,
     )
-<<<<<<< HEAD
-    return Scan(image, metadata)
-=======
->>>>>>> 870e711e
 
 
 class Scan(MedImage):
@@ -80,10 +72,6 @@
         spacing_between_slices = float(
             self.metadata.get("SpacingBetweenSlices") or 0
         )
-<<<<<<< HEAD
-        if (not spacing_between_slices) or (not spacing_between_slices < 0):
-            return
-=======
         if (not spacing_between_slices) or (spacing_between_slices >= 0):
             return
 
@@ -93,21 +81,16 @@
         if self.direction.to_matrix()[2][2] > 0:
             return
 
->>>>>>> 870e711e
         warnmsg = (
             f"Scan has negative SpacingBetweenSlices: {spacing_between_slices}. "
             "Manually correcting the direction."
         )
-<<<<<<< HEAD
-        logger.warning(warnmsg, spacing=self.spacing, direction=self.direction)
-=======
         logger.debug(
             warnmsg,
             spacing_between_slices=spacing_between_slices,
             spacing=self.spacing,
             direction=self.direction,
         )
->>>>>>> 870e711e
 
         direction = list(self.GetDirection())
         direction[8] = -direction[8]
@@ -146,11 +129,6 @@
         Scan
             The read scan.
         """
-<<<<<<< HEAD
-        image = read_dicom_scan(path, **kwargs)
-
-        return cls(image, {})
-=======
         image, metadata = read_dicom_series(
             path,
             series_id=series_id,
@@ -159,7 +137,6 @@
             **kwargs,
         )
         return cls(image, metadata)
->>>>>>> 870e711e
 
     def __repr__(self) -> str:  # type: ignore
         # convert metadata and img_stats to string
