from __future__ import annotations

from collections import namedtuple
from dataclasses import dataclass, field
from typing import TYPE_CHECKING, Any, Iterator, Mapping, Type

import numpy as np
import SimpleITK as sitk

from imgtools.coretypes import MedImage
from imgtools.loggers import logger

if TYPE_CHECKING:
    from imgtools.coretypes.masktypes.seg import SEG
    from imgtools.coretypes.masktypes.structureset import (
        ROIMatcher,
        RTStructureSet,
    )

# we dont have to use a named tuple here, but its simple and easy to read
ROIMaskMapping = namedtuple("ROIMaskMapping", ["roi_key", "roi_names"])


class VectorMask(MedImage):
    """A multi-label binary mask image with vector pixels (sitkVectorUInt8).

    This class represents 3D multi-label mask images stored as SimpleITK vector images.
    Each voxel in the image contains a vector of values, where each component in the
    vector represents a binary indicator (0 or 1) for a specific label/ROI.

    The VectorMask design supports non-overlapping and overlapping segmentations,
    preserving metadata from the RTSTRUCT/SEG DICOM file.
    The dimensionality (3D) is inherited from the reference image which the
    RTSTR/SEG was constructed from.

    Background is handled automatically:
    - Index 0 is always reserved for the background, calculated as the
        absence of any ROI across all components of the vectors.
    - When extracting an ROI from the mask, the background is handled implicitly

    Properties
    ----------
    n_masks : int
        Number of binary mask channels (components per voxel)
        Does *not* include the background channel
    roi_keys : list[str]
        List of ROI keys from mapping, excluding the background

    Attributes
    ----------
    roi_mapping : dict[int, ROIMaskMapping]
        Mapping from integer indices to ROIMaskMapping objects
    metadata : dict[str, str]
        Dictionary containing metadata about the mask
    errors : dict[str, Exception] | None
        Dictionary with error messages from ROI extraction, if any

    Methods
    -------
    iter_masks(include_background: bool = False) -> Iterator[tuple[int, str, list[str], Mask]]
        Yield (index, roi_key, roi_names, Mask) for each mask channel
    has_overlap() -> bool
        Return True if any voxel has >1 mask. Determined by summing
        each voxel's vector components and checking if >1
    extract_mask(key: str | int) -> Mask
        Extract a single binary mask by index or ROI key
        Output will have a single label == 1, output type is `sitk.sitkUInt8`
    __getitem__(key)
        Allow accessing masks via indexing
        First tries to `extract_mask(key)` using the given key
        If that fails, falls back to the standard sitk.Image behavior
    """

    roi_mapping: dict[int, ROIMaskMapping]
    metadata: dict[str, str]
    errors: Mapping[str, Exception] | None

    _mask_cache: dict[str | int, Mask]

    def __init__(
        self,
        image: sitk.Image,
        roi_mapping: dict[int, ROIMaskMapping],
        metadata: dict[str, str],
        errors: Mapping[str, Exception] | None = None,
    ) -> None:
        """
        Parameters
        ----------
        image : sitk.Image
            A SimpleITK image with pixel type sitk.sitkVectorUInt8
        roi_mapping : dict[int, ROIMaskMapping]
            Mapping from integer indices to ROIMaskMapping objects
            containing roi_key and roi_names
        metadata : dict[str, str]
            Dictionary containing metadata about the mask
        errors : dict[str, Exception] | None, optional
            Optional dictionary with error messages from ROI extraction, by default None
        """
        super().__init__(image)
        # Shift index to start from 1 for user-facing keys
        self.roi_mapping = {0: ROIMaskMapping("Background", ["Background"])}

        for old_idx, roi_mask_mapping in roi_mapping.items():
            self.roi_mapping[old_idx + 1] = roi_mask_mapping

        self.metadata = metadata
        self.errors = errors
        self._mask_cache = {}

    def __post_init__(self) -> None:
        if self.dtype != sitk.sitkVectorUInt8:
            msg = f"Expected sitkVectorUInt8, got {self.dtype=} instead."
            msg += f" {self.dtype_str=}"
            raise TypeError(msg)

    __match_args__ = ("roi_mapping", "metadata")

    @property
    def n_masks(self) -> int:
        """Number of binary mask channels (components per voxel).
        Notes
        -----
        This does *not* include the background channel.
        The background channel is always the first channel (index 0).
        """
        return self.GetNumberOfComponentsPerPixel()

    @property
    def roi_keys(self) -> list[str]:
        """List of ROI keys from mapping"""
        return [mapping.roi_key for mapping in self.roi_mapping.values()]

    def __getitem__(self, key):  # type: ignore # noqa
        """Allow accessing masks via indexing.

        This method first tries to extract a mask using the given key.
        If that fails, it falls back to the standard sitk.Image behavior.

        Parameters
        ----------
        key : str or int
            Either an ROI key (string) or an index (integer)

        Returns
        -------
        Mask or whatever sitk.Image.__getitem__ returns
            If the key corresponds to a mask, returns the extracted Mask.
            Otherwise, returns the result of the parent class's __getitem__.
        """
        try:
            return self.extract_mask(key)
        except (IndexError, KeyError, TypeError):
            # If extract_mask fails, fall back to standard behavior
            return super().__getitem__(key)

    def iter_masks(
        self, include_background: bool = False
    ) -> Iterator[tuple[int, str, list[str], Mask]]:
        """Yield (index, roi_key, roi_names, Mask) for each mask channel."""
        for i, mapping in self.roi_mapping.items():
            if i == 0 and not include_background:
                continue
            yield i, mapping.roi_key, mapping.roi_names, self.extract_mask(i)

    def has_overlap(self) -> bool:
        """Return True if any voxel has >1 mask"""
        arr = sitk.GetArrayFromImage(self)
        return bool(np.any(np.sum(arr, axis=-1) > 1))

    def to_sparsemask(self) -> Mask:
        """Convert the vector mask to a single-channel binary mask via argmax operation.

        Creates a sparse representation where each voxel is assigned to exactly one class,
        even if there are overlaps in the original vector mask. In case of overlaps,
        the mask with the lowest index (highest priority) is chosen.

        Returns
        -------
        Mask
            A single-channel binary mask where each voxel belongs to at most one class.
            The output is a standard Mask with pixel type sitk.sitkUInt8 or sitk.sitkLabelUInt8.

        Notes
        -----
        This is a lossy conversion when overlaps exist, as only one label can be
        preserved per voxel. If preserving all overlapping labels is important,
        keep working with the original VectorMask.
        """
        msg = "Converting to a sparse mask is not implemented yet."
        raise NotImplementedError(msg)

    def to_label_image(self) -> Mask:
        """Convert the vector mask to a scalar label image with unique labels for each ROI.

        Generates a single multi-label mask where each voxel contains one integer value
        representing its class. This conversion only works if there are no overlapping
        ROIs in the vector mask.

        Returns
        -------
        Mask
            A multi-label mask where each original ROI is represented by a unique integer.
            The background is represented by 0, and each ROI gets a value from 1 to N.
            The output is a standard Mask with pixel type sitk.sitkLabelUInt8.

        Raises
        ------
        ValueError
            If the vector mask contains any overlapping regions (has_overlap() returns True).
            In this case, a lossless conversion to a label image is not possible.

        Notes
        -----
        This conversion preserves all information from the original vector mask only
        if there are no overlaps. The mapping between label values and original ROI names
        is preserved in the metadata.
        """
        arr = sitk.GetArrayFromImage(self)

        # Check for overlaps before proceeding
        overlap_mask = np.sum(arr, axis=-1) > 1
        if np.any(overlap_mask):
            raise ValueError(
                "Cannot convert to label image: overlap detected. "
                "Use `to_sparsemask()` instead if you want lossy argmax conversion."
            )

        # Assign label index (1-based, since 0 = background)
        label_arr = np.zeros(arr.shape[:3], dtype=np.uint8)

        for i in range(arr.shape[-1]):
            label_arr[arr[..., i] == 1] = i + 1

        label_img = sitk.GetImageFromArray(label_arr)
        label_img.CopyInformation(self)

        # Attach merged metadata
        return Mask(
            sitk.Cast(label_img, sitk.sitkUInt8),
            metadata=self.metadata.copy(),
        )

    def extract_mask(self, key: str | int) -> Mask:
        """Extract a single binary mask by index or ROI key.

        Result would have a single label == 1 , output type is `sitk.sitkUInt8`.
        The mask is cached after first extraction for improved performance.

        Examples
        --------
        >>> roi_mapping = {
        ...     0: ROIMaskMapping("Background", ["bg"]),
        ...     1: ROIMaskMapping("Tumor", ["tumor"]),
        ...     2: ROIMaskMapping("Lung", ["lung"]),
        ... }
        >>> vector_mask = VectorMask(image, roi_mapping)
        >>> mask = vector_mask.extract_mask(1)
        # gets the mask for Tumor
        >>> mask = vector_mask.extract_mask("Lung")
        # gets the mask for Lung
        >>> mask = vector_mask.extract_mask(0)
        # gets the mask for Background
        """
        # Check if the mask is already in the cache
        if key in self._mask_cache:
            logger.debug(f"Cache hit for mask {key}")
            return self._mask_cache[key]

        # If not in cache, extract it and cache the result
        mask_metadata = (
            self.metadata.copy()
        )  # Copy the metadata from vector mask

        match key:
            case int(idx) if idx > self.n_masks or idx < 0:
                msg = f"Index {idx} out of bounds for {self.n_masks=} masks."
                raise IndexError(msg)
            case int(0) | str("Background"):
                arr = sitk.GetArrayViewFromImage(self)
                # create binary image where background is 1 and all others are 0
                mask_image = sitk.GetImageFromArray(
                    (arr.sum(-1) == 0).astype(np.uint8)
                )

                # Update metadata with ROINames
                mask_metadata["ROINames"] = "Background"
            case int(idx):
                mask_image = sitk.VectorIndexSelectionCast(self, idx - 1)
                # Update metadata with ROINames if mapping exists
                mask_metadata["ROINames"] = "|".join(
                    self.roi_mapping[idx].roi_names
                )
            case str(key_str):
                if key_str not in self.roi_keys:
                    msg = f"Key '{key_str}' not found in mapping"
                    msg += f" {self.roi_mapping=}"
                    raise KeyError(msg)

                # note: background is bypassed here automatically!
                idx = self.roi_keys.index(key_str)
                mask_image = sitk.VectorIndexSelectionCast(self, idx)

                # Get the corresponding mapping entry and update ROINames
                mask_metadata["ROINames"] = "|".join(
                    self.roi_mapping[idx].roi_names
                )
            case _:
                msg = f"Invalid key type {type(key)}. Expected int or str."
                raise TypeError(msg)

        mask = Mask(
            mask_image,
            metadata=mask_metadata,
        )
        self._mask_cache[key] = mask
        return mask

    @classmethod
    def from_rtstruct(
        cls,
        reference_image: MedImage,
        rtstruct: RTStructureSet,  # StructureSet
        roi_matcher: ROIMatcher,
    ) -> VectorMask | None:
        """Create VectorMask from RTSTRUCT using ROI matching."""
        return rtstruct.get_vector_mask(
            reference_image=reference_image,
            roi_matcher=roi_matcher,
        )
        if img is None:
            return None

    @classmethod
    def from_seg(
        cls,
        reference_image: MedImage,
        seg: SEG,
        roi_matcher: ROIMatcher,
    ) -> VectorMask | None:
        """Create VectorMask from SEG using ROI matching."""
        return seg.get_vector_mask(
            reference_image=reference_image,
            roi_matcher=roi_matcher,
        )
<<<<<<< HEAD
        if img is None:
            return None
        for idx, m in mapping.items():
            # Update the mapping to use the new key
            mapping[idx] = ROIMaskMapping(
                roi_key=m.roi_key,
                roi_names=[
                    f"{segment.label}::{segment.description}"
                    for segment in m.roi_names
                ],
            )
        return cls(
            image=img,
            roi_mapping=mapping,
            metadata=seg.metadata,
            errors=None,
        )
=======
>>>>>>> 5e152e08

    def __rich_repr__(self):  # type: ignore[no-untyped-def] # noqa: ANN204
        yield "modality", self.metadata.get("Modality", "Unknown")
        yield from super().__rich_repr__()
        yield "roi_mapping", self.roi_mapping

    def __repr__(self) -> Any:  # type: ignore # noqa
        """Convert __rich_repr__ to a string representation."""
        parts = []
        for name, value in self.__rich_repr__():
            parts.append(f"{name}={value!r}")

        return f"<VectorMask {' '.join(parts)}>"


@dataclass
class Mask(MedImage):
    """A scalar label mask image with sitk.sitkUInt8 or sitk.sitkLabelUInt8 pixel type.

    This class represents 2D or 3D labeled mask images stored as SimpleITK scalar images.
    Each voxel contains a single integer label value, where:
        - 0 is conventionally reserved for background
        - Positive integers (1-255) represent different labels/segments

    The dimensionality (2D or 3D) is inherited from the source image data.

    Background handling:
        - Value 0 is always interpreted as background

    This class provides operations for handling labeled/segmentation data and converting
    between different representations.

    Attributes
    ----------
    metadata : dict[str, str]
        Dictionary containing metadata about the mask

    Notes
    -----
    - Multiple disjoint objects with the same label value are considered part
        of the same segment
    - To separate disjoint objects with the same label, where each has
        its own unique value use `to_labeled_image()`
    - When converting from label images to vector masks, each unique label
        becomes a separate channel
    """

    metadata: dict[str, str] = field(default_factory=dict)

    def __init__(
        self,
        image: sitk.Image,
        metadata: dict[str, str],
    ) -> None:
        """
        Parameters
        ----------
        image : sitk.Image
            A SimpleITK image with pixel type sitk.sitkUInt8 or sitk.sitkLabelUInt8
        metadata : dict[str, str]
            Dictionary containing metadata about the mask
        """
        super().__init__(image)
        self.metadata = metadata
        if self.dtype not in (sitk.sitkUInt8, sitk.sitkLabelUInt8):
            msg = f"Expected sitkUInt8 or sitkLabelUInt8, got {self.dtype=} instead."
            msg += f" {self.dtype_str=}"
            raise TypeError(msg)

    @property
    def unique_labels(self) -> np.ndarray:
        """Return all unique label values present in the image."""
        arr, _ = self.to_numpy()
        return np.unique(arr)

    def to_labeled_image(self) -> Mask:
        """Convert to a labeled image with unique labels."""
        label_img = sitk.ConnectedComponent(self)
        label_img = sitk.Cast(label_img, sitk.sitkLabelUInt8)
        # TODO:: need to update metadata to reflect separation of ROI Names
        # and add a mapping to the new labels
        return Mask(label_img, metadata=self.metadata)

    def __rich_repr__(self):  # type: ignore[no-untyped-def] # noqa: ANN204
        yield from super().__rich_repr__()
        if hasattr(self, "metadata") and self.metadata:
            yield "metadata", self.metadata

    @classmethod
    def from_array(
        cls: Type[Mask],
        array: np.ndarray,
        reference: sitk.Image | MedImage,
        metadata: dict[str, str] | None = None,
    ) -> Mask:
        """Create Mask from numpy array with copied spatial metadata."""
        img = sitk.GetImageFromArray(array)
        img.CopyInformation(reference)
        return cls(
            sitk.Cast(img, sitk.sitkLabelUInt8), metadata=metadata or {}
        )<|MERGE_RESOLUTION|>--- conflicted
+++ resolved
@@ -116,6 +116,8 @@
 
     __match_args__ = ("roi_mapping", "metadata")
 
+    __match_args__ = ("roi_mapping", "metadata")
+
     @property
     def n_masks(self) -> int:
         """Number of binary mask channels (components per voxel).
@@ -328,8 +330,6 @@
             reference_image=reference_image,
             roi_matcher=roi_matcher,
         )
-        if img is None:
-            return None
 
     @classmethod
     def from_seg(
@@ -343,26 +343,6 @@
             reference_image=reference_image,
             roi_matcher=roi_matcher,
         )
-<<<<<<< HEAD
-        if img is None:
-            return None
-        for idx, m in mapping.items():
-            # Update the mapping to use the new key
-            mapping[idx] = ROIMaskMapping(
-                roi_key=m.roi_key,
-                roi_names=[
-                    f"{segment.label}::{segment.description}"
-                    for segment in m.roi_names
-                ],
-            )
-        return cls(
-            image=img,
-            roi_mapping=mapping,
-            metadata=seg.metadata,
-            errors=None,
-        )
-=======
->>>>>>> 5e152e08
 
     def __rich_repr__(self):  # type: ignore[no-untyped-def] # noqa: ANN204
         yield "modality", self.metadata.get("Modality", "Unknown")
