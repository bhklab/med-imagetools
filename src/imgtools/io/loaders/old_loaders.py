--- conflicted
+++ resolved
@@ -11,12 +11,6 @@
 
 import pandas as pd
 import SimpleITK as sitk
-<<<<<<< HEAD
-from pydicom import dcmread
-
-from imgtools.modules import PET, Dose, Scan, Segmentation, StructureSet
-from imgtools.dicom.dicom_metadata import get_modality_metadata
-=======
 from pydicom import FileDataset, dcmread
 
 from imgtools.modules import (
@@ -29,7 +23,6 @@
 )
 from imgtools.utils.dicomutils import get_modality_metadata
 from imgtools.logging import logger
->>>>>>> aee8f083
 
 
 def read_image(path: str) -> sitk.Image:
