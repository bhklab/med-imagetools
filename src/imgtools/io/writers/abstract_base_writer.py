--- conflicted
+++ resolved
@@ -508,12 +508,9 @@
 
         # Replace bad characters with underscores
         sanitized = re.sub(r'[<>:"\\?*]', "_", filename)
-<<<<<<< HEAD
-=======
 
         # replace spaces with underscores
         sanitized = re.sub(r"\s+", "_", sanitized)
->>>>>>> 9c212b89
 
         # Optionally trim leading/trailing spaces or periods
         sanitized = sanitized.strip(" .")
@@ -544,13 +541,7 @@
 
         - Logs the file's path and associated context variables to a
             shared CSV index file.
-<<<<<<< HEAD
-        - Uses inter-process locking to avoid conflicts when
-            multiple writers are active.
-        - Handles new context fields by adding them as new columns in the CSV.
-=======
         - Uses IndexWriter to safely handle concurrent writes and schema evolution.
->>>>>>> 9c212b89
 
         **When to Use It**:
 
@@ -588,29 +579,6 @@
         replace_existing : bool, default=False
             If True, checks if the file path already exists in the index and
             replaces it.
-<<<<<<< HEAD
-        **additional_context : Any
-            Additional context information to include in the CSV passed in as
-            keyword arguments.
-
-        Notes
-        -----
-        When `replace_existing` is set to True, the method will check if the
-        file path already exists in the index file using `csv.Sniffer` and
-        replace the row if it does. If the file path does not exist in the
-        index file, it will add a new row with the file path and context
-        information.
-
-        If new context keys are provided that weren't in the original CSV,
-        the method will add these as new columns and preserve existing data.
-        """
-
-        lock_file = self._get_index_lock()
-        self._ensure_directory_exists(self.index_file.parent)
-
-        # Prepare context and resolve the file path
-        context = {**self.context, **additional_context}
-=======
         merge_columns : bool, default=True
             If True, allows schema evolution by merging new columns with existing ones.
             Set to False for strict schema enforcement (will raise an error if schemas don't match).
@@ -630,117 +598,11 @@
             }
 
         # Resolve the path according to configuration
->>>>>>> 9c212b89
         resolved_path = (
             path.resolve().absolute()
             if self.absolute_paths_in_index
             else path.relative_to(self.root_directory)
         )
-<<<<<<< HEAD
-
-        # Determine the fields to include based on include_all_context
-        context_fields = (
-            context.keys()
-            if include_all_context
-            else self.pattern_resolver.keys
-        )
-
-        # Start with filepath_column as the first field
-        fieldnames = [filepath_column]
-        rows = []
-        existing_fieldnames = []
-
-        # Check if the index file exists and has content
-        if self.index_file.exists() and self.index_file.stat().st_size > 0:
-            # Read the existing index file to get current rows and fieldnames
-            try:
-                with (
-                    InterProcessLock(lock_file),
-                    self.index_file.open(mode="r", encoding="utf-8") as f,
-                ):
-                    content = f.read(1024)
-                    f.seek(0)
-
-                    # Check if the file has enough content for the sniffer
-                    if content.strip():
-                        try:
-                            # Try to determine if the file has a header
-                            sniffer = csv.Sniffer()
-                            has_header = sniffer.has_header(content)
-
-                            # Try to determine the dialect/delimiter
-                            try:
-                                dialect = sniffer.sniff(content)
-                                # Read existing rows and fieldnames
-                                reader = csv.DictReader(f, dialect=dialect)
-                            except csv.Error:
-                                # If sniffing fails, use default dialect
-                                logger.warning(
-                                    f"Could not determine delimiter in {self.index_file}, using default comma delimiter"
-                                )
-                                reader = csv.DictReader(f)
-
-                            if not has_header:
-                                logger.warning(
-                                    f"Index {self.index_file} appears to be missing a header row, initializing with default headers"
-                                )
-                        except csv.Error:
-                            # If sniffer fails, assume it's an empty or malformed file and use default reader
-                            logger.warning(
-                                f"Error determining CSV format in {self.index_file}, using default CSV format"
-                            )
-                            reader = csv.DictReader(f)
-                    else:
-                        # Empty file, use default reader which will have None fieldnames
-                        reader = csv.DictReader(f)
-
-                    # Extract fieldnames and rows from the reader
-                    if reader.fieldnames:
-                        existing_fieldnames = reader.fieldnames
-
-                        # If replacing existing entries, filter out the entry with matching path
-                        if replace_existing:
-                            rows = [
-                                row
-                                for row in reader
-                                if filepath_column in row
-                                and row[filepath_column] != str(resolved_path)
-                            ]
-                        else:
-                            rows = list(reader)
-                    else:
-                        # No fieldnames found, use just the filepath_column
-                        logger.warning(
-                            f"No fieldnames found in {self.index_file}, initializing with default fields"
-                        )
-            except Exception as e:
-                # Log and continue with initialization rather than failing
-                logger.exception(
-                    f"Error reading index file {self.index_file}, initializing with default fields",
-                    error=e,
-                )
-
-            # Update fieldnames to include all existing fields plus any new ones from context
-            for field in existing_fieldnames:
-                if field not in fieldnames:
-                    fieldnames.append(field)
-
-        # Add any new context fields that aren't already in fieldnames
-        for field in context_fields:
-            if field not in fieldnames:
-                fieldnames.append(field)
-
-        # Create the new row with the resolved path and context
-        new_row = {filepath_column: str(resolved_path)}
-        # Add only the context fields that should be included
-        for key in context_fields:
-            if key in context:
-                new_row[key] = context[key]
-
-        # Add the new row to the list of rows
-        rows.append(new_row)
-=======
->>>>>>> 9c212b89
 
         # Write the entry to the index file
         try:
