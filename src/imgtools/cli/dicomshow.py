
import click

from imgtools.loggers import logger

@click.command(no_args_is_help=True)
@click.argument(
    "dicom_file",
    type=str,
    metavar="FILE_PATH[::FIELD]",
)
@click.option(
    "--pydicom", "-p",
    is_flag=True,
    default=False,
    help="Use raw pydicom implementation instead of enhanced metadata extraction. "
         "Faster but excludes computed fields.",
)
@click.option(
    "--no-progress",
    is_flag=True,
    default=False,
    help="Disable progress bars when displaying large files. "
         "Use this when piping output or in scripts.",
)
@click.help_option(
    "-h",
    "--help",
)
def dicomshow(
    dicom_file: str,
    pydicom: bool = False,
    no_progress: bool = False,
) -> None:
    """Display and extract DICOM file metadata in a readable table format.

    \b
    FILE_PATH[::FIELD] specifies what to display:
      - FILE_PATH: Show all metadata from the DICOM file
      - FILE_PATH::FIELD: Extract only the specified field
    
    \b
    FIELD syntax options:
      • Standard tag names: Modality, PatientName, SeriesDescription
      • Nested tags: tag.nested_tag
      • Array indexing: tag[0]
      • Combining methods: tag[0].nested_tag
      • DICOM hex tags: (0008,0060) for modality
    
    \b
    Examples:
      imgtools dicomshow scan.dcm                        # Show all metadata
      imgtools dicomshow scan.dcm::Modality              # Show only the modality
      imgtools dicomshow scan.dcm::PatientName           # Extract patient name
      imgtools dicomshow scan.dcm::SequenceItem[0].Value # Access sequence data
      imgtools dicomshow scan.dcm::(0010,0010)           # Use standard DICOM tag
    
<<<<<<< HEAD
    POSITIONAL ARGUMENTS:
    `path`: A DICOM path in the format `FILE_PATH::FIELD` where:

    - `FILE_PATH` is a path to a `DICOM` file.

    - FIELD is the specific field to be extracted from the file.

    - If the ::FIELD suffix is not present, then all metadata is extracted.

    - FIELD supports:

      - Nested tags

      - Indexing into sequences/lists

      - Accessing multivalue elements
    

    EXAMPLES:

    `imgtools dicomshow your_dicom.dcm::specific_tag`

    - Returns the value of 'specific_tag' from your_dicom.dcm

    `imgtools dicomshow your_dicom.dcm::specific_tag[0].nested_tag`
    
    - Returns 'nested_tag' from the first element of 'specific_tag'."""
=======
    Output is formatted as a color-coded table with field names and values."""
>>>>>>> 91fb34cc
    from pydicom import dcmread
    from pydicom.dataset import FileDataset
    from pydicom.sequence import Sequence
    from pydicom.multival import MultiValue
    import re
    from typing import Union, Any
    from rich import print
    from rich.table import Table
    from rich.markup import escape
    from imgtools.dicom.dicom_metadata import extract_metadata
    from tqdm import tqdm


    # Separate file path from tags
    split_input = dicom_file.split("::", 1) # separate file path from tags
    file_path = split_input[0] 
    tags: list[Union[int, str, tuple[int, int]]] = [] 
    if len(split_input)>1: # Check if any tags were specified
        parts = split_input[1].split('.') # separate tags
        for part in parts:
            # Determine if part is a tag name or a hexidecimal tag number.
            
            if part and part[0] == '(':
                # brackets indicate this is a hexidecimal tag number of the form (x, y). 
                # Use regex to parse the values of x and y
                match = re.search(r"\(([0-9A-Fa-f]{4}),\s*([0-9A-Fa-f]{4})\)", part)
                if match:
                    # convert from string to hexidecimal int and add to list of tags. 
                    tags.append((int(match.group(1), 16), int(match.group(2), 16)))
            else:
                # get the tag name, ignore the index if present.
                tags.append(part.split('[')[0])
            # use regex to parse the index number from the square brackets if they are present
            match = re.search(r'\[(\d+)\]', part)
            if match:
                #add the index to tags if present.
                tags.append(int(match.group(1)))

    table = Table(title=f"", box=None)
    table.add_column("Keyword", justify="left", style="cyan", no_wrap=True)
    table.add_column("Value", style="magenta")
    
    if pydicom:

        try:
            logger.info(f"Extracting tags from {dicom_file} (pydicom method)")
            result: Any = dcmread(file_path, stop_before_pixels=True)
        except Exception as e:
            logger.error(f"Failed to read DICOM file {file_path}: {e}")
            raise click.ClickException(f"Cannot read DICOM file: {e}") from e

        if tags:
            try:
                for tag in tags:
                    if isinstance(tag, int):
                        result = result[tag]
                    else:
                        if not isinstance(result, FileDataset):
                            raise ValueError("Cannot access tag by name on non-dataset object")
                        result = result.get(tag)
                table.add_row(split_input[1], escape(str(result)))
            except (KeyError, IndexError, ValueError) as e:
                logger.error(f"Failed to extract tag {split_input[1]}: {e}")
                raise click.ClickException(f"Tag extraction failed: {e}")
        else:
            if not isinstance(result, FileDataset):
                raise click.ClickException("Expected DICOM dataset for metadata extraction")
            for data_element in (result.iterall() if no_progress else tqdm(result.iterall(), desc="Printing Table")):
                
                tag = data_element.keyword
                
                val: Any = data_element.value
                if isinstance(val, (list, Sequence, MultiValue)):
                    table.add_row(str(tag), f"[orchid1]{val.__class__.__name__}[magenta] of length {len(val)}")
                elif isinstance(val, bytes):
                    table.add_row(str(tag), "[orchid1]Raw Byte Data")
                elif str(val) == "":
                    table.add_row(str(tag), "[orchid1][italic]empty")
                else:
                    table.add_row(str(tag), escape(str(val)))
    
    else: 

        result = extract_metadata(file_path)
        if tags:
            try:
                for tag in tags:
                    result = result[str(tag)]
            except KeyError as e:
                logger.error(f"Failed to extract tag {split_input[1]}: {e}")
                raise click.ClickException(f"Tag extraction failed: {e}") from e
            table.add_row(split_input[1], str(result))
        else: 
            for key in (result if no_progress else tqdm(result, desc="Printing Table")):
                if isinstance(result[key], list):
                    table.add_row(str(key), f"{sorted(result[key])}")
                elif result[key] != "":
                    table.add_row(str(key), str(result[key])) 
    print(table)
    logger.info("Extraction complete.")
    <|MERGE_RESOLUTION|>--- conflicted
+++ resolved
@@ -55,37 +55,7 @@
       imgtools dicomshow scan.dcm::SequenceItem[0].Value # Access sequence data
       imgtools dicomshow scan.dcm::(0010,0010)           # Use standard DICOM tag
     
-<<<<<<< HEAD
-    POSITIONAL ARGUMENTS:
-    `path`: A DICOM path in the format `FILE_PATH::FIELD` where:
-
-    - `FILE_PATH` is a path to a `DICOM` file.
-
-    - FIELD is the specific field to be extracted from the file.
-
-    - If the ::FIELD suffix is not present, then all metadata is extracted.
-
-    - FIELD supports:
-
-      - Nested tags
-
-      - Indexing into sequences/lists
-
-      - Accessing multivalue elements
-    
-
-    EXAMPLES:
-
-    `imgtools dicomshow your_dicom.dcm::specific_tag`
-
-    - Returns the value of 'specific_tag' from your_dicom.dcm
-
-    `imgtools dicomshow your_dicom.dcm::specific_tag[0].nested_tag`
-    
-    - Returns 'nested_tag' from the first element of 'specific_tag'."""
-=======
     Output is formatted as a color-coded table with field names and values."""
->>>>>>> 91fb34cc
     from pydicom import dcmread
     from pydicom.dataset import FileDataset
     from pydicom.sequence import Sequence
