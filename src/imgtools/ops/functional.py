from collections import namedtuple
from typing import Optional, Sequence, Tuple, Union, List

import numpy as np
import SimpleITK as sitk

from imgtools.modules import Segmentation

INTERPOLATORS = {
    "linear": sitk.sitkLinear,
    "nearest": sitk.sitkNearestNeighbor,
    "bspline": sitk.sitkBSpline,
}


def resample(
    image: sitk.Image,
    spacing: float | List[float] | np.ndarray,
    interpolation: str = "linear",
    anti_alias: bool = True,
    anti_alias_sigma: float | List[float] | None = None,
    transform: sitk.Transform | None = None,
    output_size: List[float] | None = None,
) -> sitk.Image:
    """Resample image to a given spacing, optionally applying a transformation.

    Parameters
    ----------
    image
        The image to be resampled.

    spacing
        The new image spacing. If float, assumes the same spacing in all
        directions. Alternatively, a sequence of floats can be passed to
        specify spacing along each dimension. Passing 0 at any position will
        keep the original spacing along that dimension (useful for in-plane
        resampling).

    interpolation, optional
        The interpolation method to use. Valid options are:
        - "linear" for bi/trilinear interpolation (default)
        - "nearest" for nearest neighbour interpolation
        - "bspline" for order-3 b-spline interpolation

    anti_alias, optional
        Whether to smooth the image with a Gaussian kernel before resampling.
        Only used when downsampling, i.e. when `spacing < image.GetSpacing()`.
        This should be used to avoid aliasing artifacts.

    anti_alias_sigma, optional
        The standard deviation of the Gaussian kernel used for anti-aliasing.

    transform, optional
        Transform to apply to input coordinates when resampling. If None,
        defaults to identity transformation.

    output_size, optional
        Size of the output image. If None, it is computed to preserve the
        whole extent of the input image.

    Returns
    -------
    sitk.Image
        The resampled image.

    Examples
    --------
    >>> resampled_image = resample_image(example_image, [1, 1, 1])
    >>> print(resampled_image.GetSpacing())
    [1, 1, 1]
    """

    try:
        interpolator = INTERPOLATORS[interpolation]
    except KeyError as ke:
        msg = f"interpolator must be one of {list(INTERPOLATORS.keys())}, got {interpolation}."
        raise ValueError(msg) from ke

    original_spacing = np.array(image.GetSpacing())
    original_size = np.array(image.GetSize())

    if isinstance(spacing, (float, int)):
        new_spacing = np.repeat(spacing, len(original_spacing)).astype(
            np.float64
        )
    else:
        spacing = np.asarray(spacing)
        new_spacing = np.where(spacing == 0, original_spacing, spacing)

    if output_size is None:
        new_size = np.round(
            original_size * original_spacing / new_spacing, decimals=0
        ).astype(int)
    else:
        new_size = np.asarray(output_size).astype(int)

    rif = sitk.ResampleImageFilter()
    rif.SetOutputOrigin(image.GetOrigin())
    rif.SetOutputSpacing(new_spacing)
    rif.SetOutputDirection(image.GetDirection())
    rif.SetSize(new_size.tolist())

    if transform is not None:
        rif.SetTransform(transform)

    downsample = new_spacing > original_spacing
    if downsample.any() and anti_alias:
        if not anti_alias_sigma:
            # sigma computation adapted from scikit-image
            # https://github.com/scikit-image/scikit-image/blob/master/skimage/transform/_warps.py
<<<<<<< HEAD
            anti_alias_sigma = np.maximum(
                1e-11, (original_spacing / new_spacing - 1) / 2
            )
=======
            anti_alias_sigma = list(np.maximum(
                1e-11, (original_spacing / new_spacing - 1) / 2
            ))
>>>>>>> c2befdcb
        sigma = np.where(downsample, anti_alias_sigma, 1e-11)
        image = sitk.SmoothingRecursiveGaussian(image, sigma)

    rif.SetInterpolator(interpolator)
    resampled_image = rif.Execute(image)

    return resampled_image


def resize(
    image: sitk.Image,
    size: int | List[int] | np.ndarray,
    interpolation: str = "linear",
    anti_alias: bool = True,
    anti_alias_sigma: float | None = None,
) -> sitk.Image:
    """Resize image to a given size by resampling coordinates.

    Parameters
    ----------
    image
        The image to be resize.

    size
        The new image size. If float, assumes the same size in all directions.
        Alternatively, a sequence of floats can be passed to specify size along
        each dimension. Passing 0 at any position will keep the original
        size along that dimension.

    interpolation, optional
        The interpolation method to use. Valid options are:
        - "linear" for bi/trilinear interpolation (default)
        - "nearest" for nearest neighbour interpolation
        - "bspline" for order-3 b-spline interpolation

    anti_alias, optional
        Whether to smooth the image with a Gaussian kernel before resampling.
        Only used when downsampling, i.e. when `size < image.GetSize()`.
        This should be used to avoid aliasing artifacts.

    anti_alias_sigma, optional
        The standard deviation of the Gaussian kernel used for anti-aliasing.

    Returns
    -------
    sitk.Image
        The resized image.

    Examples
    --------
    >>> print('Original Size:', example_image.GetSize())
    Original Size: [512, 512, 97]

    >>> resized_image = resize_image(example_image, [256, 256, 0])
    >>> print('Resized Size:', resized_image.GetSize())
    Resized Size: [256, 256, 97]
    """

    original_size = np.array(image.GetSize())
    original_spacing = np.array(image.GetSpacing())

    if isinstance(size, (float, int)):
        new_size = np.repeat(size, len(original_size)).astype(np.float64)
    else:
        size = np.asarray(size)
        new_size = np.where(size == 0, original_size, size)

    new_spacing = original_spacing * original_size / new_size

    return resample(
        image,
        new_spacing,
        anti_alias=anti_alias,
        anti_alias_sigma=anti_alias_sigma,
        interpolation=interpolation,
        output_size=list(new_size),
    )


def zoom(
    image: sitk.Image,
    scale_factor: float | List[float],
    interpolation: str = "linear",
    anti_alias: bool = True,
    anti_alias_sigma: float | None = None,
) -> sitk.Image:
    """Rescale image, preserving its spatial extent.

    The rescaled image will have the same spatial extent (size) but will be
    rescaled by `scale_factor` in each dimension. Alternatively, a separate
    scale factor for each dimension can be specified by passing a sequence
    of floats.

    Parameters
    ----------
    image
        The image to rescale.

    scale_factor
        If float, each dimension will be scaled by that factor. If tuple, each
        dimension will be scaled by the corresponding element.

    interpolation, optional
        The interpolation method to use. Valid options are:
        - "linear" for bi/trilinear interpolation (default)
        - "nearest" for nearest neighbour interpolation
        - "bspline" for order-3 b-spline interpolation

    anti_alias, optional
        Whether to smooth the image with a Gaussian kernel before resampling.
        Only used when downsampling, i.e. when `size < image.GetSize()`.
        This should be used to avoid aliasing artifacts.

    anti_alias_sigma, optional
        The standard deviation of the Gaussian kernel used for anti-aliasing.

    Returns
    -------
    sitk.Image
        The rescaled image.

    Examples
    -------
    >>> zoomed_image = zoom_image(example_image, 2.0)
    """
    dimension = image.GetDimension()

    if isinstance(scale_factor, float):
        scale_factor = (scale_factor,) * dimension

    centre_idx = np.array(image.GetSize()) / 2
    centre = image.TransformContinuousIndexToPhysicalPoint(centre_idx)

    transform = sitk.ScaleTransform(dimension, scale_factor)
    transform.SetCenter(centre)

    return resample(
        image,
        spacing=image.GetSpacing(),
        interpolation=interpolation,
        anti_alias=anti_alias,
        anti_alias_sigma=anti_alias_sigma,
        transform=transform,
        output_size=image.GetSize(),
    )


def rotate(
    image: sitk.Image,
    rotation_centre: List[float],
    angles: List[float],
    interpolation: str = "linear",
) -> sitk.Image:
    """Rotate an image around a given centre.

    Parameters
    ----------
    image
        The image to rotate.

    rotation_centre
        The centre of rotation in image coordinates.

    angles
        The angles of rotation around x, y and z axes.

    Returns
    -------
    sitk.Image
        The rotated image.

    Examples
    --------
    >>> size = example_image.GetSize()
    >>> center_voxel = [size[i] // 2 for i in range(len(size))]
    >>> rotated_image = rotate_image(example_image, center_voxel, [45, 45, 45])
    """
    if isinstance(rotation_centre, np.ndarray):
        rotation_centre = rotation_centre.tolist()

    rotation_centre = image.TransformIndexToPhysicalPoint(rotation_centre)

    rotation: sitk.Euler2DTransform | sitk.Euler3DTransform
    if image.GetDimension() == 2:
        rotation = sitk.Euler2DTransform(
            rotation_centre,
            angles,
            (0.0, 0.0),  # no translation
        )
    elif image.GetDimension() == 3:
        x_angle, y_angle, z_angle = angles

        rotation = sitk.Euler3DTransform(
            rotation_centre,
            x_angle,  # the angle of rotation around the x-axis, in radians -> coronal rotation
            y_angle,  # the angle of rotation around the y-axis, in radians -> saggittal rotation
            z_angle,  # the angle of rotation around the z-axis, in radians -> axial rotation
            (0.0, 0.0, 0.0),  # no translation
        )
    return resample(
        image,
        spacing=image.GetSpacing(),
        interpolation=interpolation,
        transform=rotation,
    )


def crop(
    image: sitk.Image,
<<<<<<< HEAD
    crop_centre: Sequence[float],
    size: Union[int, Sequence[int], np.ndarray],
=======
    crop_centre: List[float] | np.ndarray,
    size: int | List[int] | np.ndarray,
>>>>>>> c2befdcb
) -> sitk.Image:
    """Crop an image to the desired size around a given centre.

    Note that the cropped image might be smaller than size in a particular
    direction if the cropping window exceeds image boundaries.

    Parameters
    ----------
    image
        The image to crop.

    crop_centre
        The centre of the cropping window in image coordinates.

    size
        The size of the cropping window along each dimension in pixels. If
        float, assumes the same size in all directions. Alternatively, a
        sequence of floats can be passed to specify size along x, y and z
        dimensions. Passing 0 at any position will keep the original size along
        that dimension.

    Returns
    -------
    sitk.Image
        The cropped image.
    
    Examples
    --------
    >>> size = example_image.GetSize()
    >>> center_voxel = [size[i] // 2 for i in range(len(size))]
    >>> cropped_image = crop(example_image, center_voxel, [45, 45, 45])
    """
    crop_centre = np.asarray(crop_centre, dtype=np.float64)
    original_size = np.asarray(image.GetSize())

    size = (
        np.array([size for _ in image.GetSize()])
        if isinstance(size, int)
        else np.asarray(size)
    )

    if (crop_centre < 0).any() or (crop_centre > original_size).any():
        msg = f"Crop centre outside image boundaries. Image size = {original_size}, crop centre = {crop_centre}"
        raise ValueError(msg)

    min_coords = np.clip(
        np.floor(crop_centre - size / 2).astype(np.int64), 0, original_size
    )
    min_coords = np.where(size == 0, 0, min_coords)

    max_coords = np.clip(
        np.floor(crop_centre + size / 2).astype(np.int64), 0, original_size
    )
    max_coords = np.where(size == 0, original_size, max_coords)

    min_x, min_y, min_z = min_coords
    max_x, max_y, max_z = max_coords

    return image[min_x:max_x, min_y:max_y, min_z:max_z]


# def constant_pad(image, size, cval=0.):
#     if isinstance(size, int):
#         size_lower = size_upper = [size for _ in image.GetSize()]
#     elif isinstance(size, (tuple, list, np.ndarray)):
#         if isinstance(size[0], int):
#             size_lower = size_upper = size
#         elif isinstance(size[0], (tuple, list, np.ndarray)):
#             size_lower = [s[0] for s in size]
#             size_upper = [s[1] for s in size]
#     else:
#         raise ValueError(
#             f"Size must be either int, sequence of int or sequence of sequences of ints, got {size}."
#         )
#     return sitk.ConstantPad(image, size_lower, size_upper, cval)

# def centre_on_point(image, centre):
#     pass

# def resize_by_cropping_or_padding(image, size, centre=None, cval=0.):
#     original_size = np.array(image.GetSize())
#     size = np.asarray(size)
#     centre = np.asarray(centre) if centre is not None else original_size / 2 # XXX is there any benefit to not using floor div here?

#     crop_dims = np.where(size < original_size)


def bounding_box(mask: sitk.Image, label: int = 1) -> Tuple[Tuple | np.ndarray, Tuple | np.ndarray]:
    """Find the axis-aligned bounding box of a region descriibed by a
    segmentation mask.

    Parameters
    ----------
    mask
        Segmentation mask describing the region of interest. Can be an image of
        type unsigned int representing a label map or `segmentation.Segmentation`.

    label, optional
        Label to use when computing bounding box if segmentation mask contains
        more than 1 labelled region.

    Returns
    -------
    tuple of tuples
        The bounding box location and size. The first tuple gives the
        coordinates of the corner closest to the origin and the second
        gives the size in pixels along each dimension.

    Examples
    --------
    >>> box_coords = bounding_box(mask)
    >>> print(box_coords)
    ((201, 111, 79), (115, 103, 30))
    """

    if isinstance(mask, Segmentation):
        seg = Segmentation(mask)
        mask = seg.get_label(label=label, relabel=True)

    filter_ = sitk.LabelShapeStatisticsImageFilter()
    filter_.Execute(mask)
    bbox = filter_.GetBoundingBox(label)
    location = bbox[: len(bbox) // 2]
    size = bbox[len(bbox) // 2 :]
    return location, size


def centroid(
    mask: sitk.Image, label: int = 1, world_coordinates: bool = False
) -> tuple:
    """Find the centroid of a labelled region specified by a segmentation mask.

    Parameters
    ----------
    mask
        Segmentation mask describing the region of interest. Can be an image of
        type unsigned int representing a label map or `segmentation.Segmentation`.

    label, optional
        Label to use when computing the centroid if segmentation mask contains
        more than 1 labelled region.

    world_coordinates, optional
        If True, return centroid in world coordinates, otherwise in image
        (voxel) coordinates (default).

    Returns
    -------
    tuple
        The centroid coordinates.
    
    Examples
    --------
    >>> centre_coords = centroid(mask)
    >>> print(centre_coords)
    (259, 155, 88)
    """

    if isinstance(mask, Segmentation):
        seg = Segmentation(mask)
        mask = seg.get_label(label=label, relabel=True)

    filter_ = sitk.LabelShapeStatisticsImageFilter()
    filter_.Execute(mask)
    centroid_coords = filter_.GetCentroid(label)
    if not world_coordinates:
        centroid_coords = mask.TransformPhysicalPointToIndex(centroid_coords)
    return centroid_coords


def crop_to_mask_bounding_box(
    image: sitk.Image,
    mask: sitk.Image,
    margin: int | List[int] | np.ndarray = 0,
    label: int = 1,
) -> Tuple[sitk.Image, sitk.Image, List[float]]:
    """Crop the image using the bounding box of a region of interest specified
    by a segmentation mask.

    Parameters
    ----------
    image
        The image to crop.

    mask
        Segmentation mask describing the region of interest. Can be an image of
        type unsigned int representing a label map or `segmentation.Segmentation`.

    margin, optional
        A margin that will be added to each dimension when cropping. If int,
        add the same margin to each dimension. A sequence of ints can also be
        passed to specify the margin separately along each dimension.

    label, optional
        Label to use when computing the centroid if segmentation mask contains
        more than 1 labelled region.

    Returns
    -------
    tuple of sitk.Image
        The cropped image, the cropped mask, and the crop centre.
    
    Examples
    --------
    >>> cropped_image, cropped_mask, crop_centre = crop_to_mask_bounding_box(example_image, mask)
    """

    if isinstance(mask, Segmentation):
        seg = Segmentation(mask)
        mask = seg.get_label(label=label, relabel=True)

    if isinstance(margin, Sequence):
        margin = np.asarray(margin)

    bbox_location, bbox_size = bounding_box(mask, label=label)
    bbox_location, bbox_size = np.array(bbox_location), np.array(bbox_size)
    crop_size = bbox_size + margin * 2
    crop_centre = list(bbox_location - margin + crop_size / 2)

    image = crop(image, crop_centre, crop_size)
    mask = crop(mask, crop_centre, crop_size)

    return image, mask, crop_centre


def clip_intensity(
    image: sitk.Image, lower: float, upper: float
) -> sitk.Image:
    """Clip image grey level intensities to specified range.

    The grey level intensities in the resulting image will fall in the range
    [lower, upper].

    Parameters
    ----------
    image
        The intensity image to clip.

    lower
        The lower bound on grey level intensity. Voxels with lower intensity
        will be set to this value.

    upper
        The upper bound on grey level intensity. Voxels with higer intensity
        will be set to this value.

    Returns
    -------
    sitk.Image
        The clipped intensity image.
    """
    return sitk.Clamp(image, image.GetPixelID(), lower, upper)


def window_intensity(
    image: sitk.Image, window: float, level: float
) -> sitk.Image:
    """Restrict image grey level intensities to a given window and level.

    The grey level intensities in the resulting image will fall in the range
    [level - window / 2, level + window / 2].

    Parameters
    ----------
    image
        The intensity image to window.

    window
        The width of the intensity window.

    level
        The mid-point of the intensity window.

    Returns
    -------
    sitk.Image
        The windowed intensity image
    """
    lower = level - window / 2
    upper = level + window / 2
    return clip_intensity(image, lower, upper)

ImageStatistics = namedtuple(
        "ImageStatistics",
        [
            "minimum",
            "maximum",
            "sum",
            "mean",
            "variance",
            "standard_deviation",
        ],
    )

def image_statistics(
<<<<<<< HEAD
    image: sitk.Image, mask: Optional[sitk.Image] = None, label: int = 1
) -> float:
=======
    image: sitk.Image, mask: sitk.Image | None = None, label: int = 1
) -> ImageStatistics:
>>>>>>> c2befdcb
    """Compute the intensity statistics of an image.

    Returns the minimum, maximum, sum, mean, variance and standard deviation
    of image intensities.
    This function also supports computing the statistics in a specific
    region of interest if `mask` and `label` are passed.

    Parameters
    ----------
    image
        The image used to compute the statistics.

    mask, optional
        Segmentation mask specifying a region of interest used in computation.
        Can be an image of type unsigned int representing a label map or
        `segmentation.Segmentation`. Only voxels falling within the ROI will
        be considered. If None, use the whole image.

    label, optional
        Label to use when computing the statistics if segmentation mask contains
        more than 1 labelled region.

    Returns
    -------
    ImageStatistics, collections.namedtuple
        The computed intensity statistics in the image or region.
    """

<<<<<<< HEAD
    ImageStatistics = namedtuple(
        "ImageStatistics",
        [
            "minimum",
            "maximum",
            "sum",
            "mean",
            "variance",
            "standard_deviation",
        ],
    )

=======
    filter_: sitk.LabelStatisticsImageFilter | sitk.StatisticsImageFilter
>>>>>>> c2befdcb
    if mask is not None:
        if isinstance(mask, Segmentation):
            seg = Segmentation(mask)
            mask = seg.get_label(label=label, relabel=True)

        filter_ = sitk.LabelStatisticsImageFilter()
        filter_.Execute(image, mask)
        result = ImageStatistics(
            minimum=filter_.GetMinimum(label),
            maximum=filter_.GetMaximum(label),
            sum=filter_.GetSum(label),
            mean=filter_.GetMean(label),
            variance=filter_.GetVariance(label),
            standard_deviation=filter_.GetSigma(label),
        )
    else:
        filter_ = sitk.StatisticsImageFilter()
        filter_.Execute(image)
        result = ImageStatistics(
            minimum=filter_.GetMinimum(),
            maximum=filter_.GetMaximum(),
            sum=filter_.GetSum(),
            mean=filter_.GetMean(),
            variance=filter_.GetVariance(),
            standard_deviation=filter_.GetSigma(),
        )

    return result


def standard_scale(
    image: sitk.Image,
    mask: Optional[sitk.Image] = None,
    rescale_mean: Optional[float] = None,
    rescale_std: Optional[float] = None,
    label: int = 1,
) -> sitk.Image:
    """Rescale image intensities by subtracting the mean and dividing by
       standard deviation.

    If `rescale_mean` and `rescale_std` are None, image mean and standard
    deviation will be used, i.e. the resulting image intensities will have
    0 mean and unit variance. Alternatively, a specific mean and standard
    deviation can be passed to e.g. standardize a whole dataset of images.
    If a segmentation mask is passed, only the voxels falling within the mask
    will be considered when computing the statistics. However, the whole image
    will still be normalized using the computed values.

    Parameters
    ----------
    image
        The image to rescale.

    mask, optional
        Segmentation mask specifying a region of interest used in computation.
        Can be an image of type unsigned int representing a label map or
        `segmentation.Segmentation`. Only voxels falling within the ROI will
        be considered. If None, use the whole image.

    rescale_mean, optional
        The mean intensity used in rescaling. If None, image mean will be used.

    rescale_std, optional
        The standard deviation used in rescaling. If None, image standard
        deviation will be used.

    label, optional
        Label to use when computing the mean and standard deviation if
        segmentation mask contains more than 1 labelled region.

    Returns
    -------
    sitk.Image
        The rescaled image.
    """
    if not rescale_mean or not rescale_std:
        statistics = image_statistics(image, mask, label)
        rescale_mean = statistics.mean
        rescale_std = statistics.standard_deviation
    return (image - rescale_mean) / rescale_std


def min_max_scale(
    image: sitk.Image, minimum: float = 0.0, maximum: float = 1.0
) -> sitk.Image:
    """Rescale image intensities to a given minimum and maximum.

    Applies a linear transformation to image intensities such that the minimum
    and maximum intensity values in the resulting image are equal to minimum
    (default 0) and maximum (default 1) respectively.

    Parameters
    ----------
    image
        The image to rescale.

    minimum, optional
        The minimum intensity in the rescaled image.

    maximum, optional
        The maximum intensity in the rescaled image.

    Returns
    -------
    sitk.Image
        The rescaled image.
    """
    return sitk.RescaleIntensity(image, minimum, maximum)<|MERGE_RESOLUTION|>--- conflicted
+++ resolved
@@ -108,15 +108,9 @@
         if not anti_alias_sigma:
             # sigma computation adapted from scikit-image
             # https://github.com/scikit-image/scikit-image/blob/master/skimage/transform/_warps.py
-<<<<<<< HEAD
-            anti_alias_sigma = np.maximum(
-                1e-11, (original_spacing / new_spacing - 1) / 2
-            )
-=======
             anti_alias_sigma = list(np.maximum(
                 1e-11, (original_spacing / new_spacing - 1) / 2
             ))
->>>>>>> c2befdcb
         sigma = np.where(downsample, anti_alias_sigma, 1e-11)
         image = sitk.SmoothingRecursiveGaussian(image, sigma)
 
@@ -326,13 +320,8 @@
 
 def crop(
     image: sitk.Image,
-<<<<<<< HEAD
-    crop_centre: Sequence[float],
-    size: Union[int, Sequence[int], np.ndarray],
-=======
     crop_centre: List[float] | np.ndarray,
     size: int | List[int] | np.ndarray,
->>>>>>> c2befdcb
 ) -> sitk.Image:
     """Crop an image to the desired size around a given centre.
 
@@ -628,13 +617,8 @@
     )
 
 def image_statistics(
-<<<<<<< HEAD
-    image: sitk.Image, mask: Optional[sitk.Image] = None, label: int = 1
-) -> float:
-=======
     image: sitk.Image, mask: sitk.Image | None = None, label: int = 1
 ) -> ImageStatistics:
->>>>>>> c2befdcb
     """Compute the intensity statistics of an image.
 
     Returns the minimum, maximum, sum, mean, variance and standard deviation
@@ -663,22 +647,7 @@
         The computed intensity statistics in the image or region.
     """
 
-<<<<<<< HEAD
-    ImageStatistics = namedtuple(
-        "ImageStatistics",
-        [
-            "minimum",
-            "maximum",
-            "sum",
-            "mean",
-            "variance",
-            "standard_deviation",
-        ],
-    )
-
-=======
     filter_: sitk.LabelStatisticsImageFilter | sitk.StatisticsImageFilter
->>>>>>> c2befdcb
     if mask is not None:
         if isinstance(mask, Segmentation):
             seg = Segmentation(mask)
