--- conflicted
+++ resolved
@@ -47,237 +47,6 @@
     MR_RTSTRUCT = ("MR", "RTSTRUCT")
     MR_SEG = ("MR", "SEG")
 
-<<<<<<< HEAD
-# class CrawlGraphInput(BaseInput):
-#     """CrawlGraphInput class for loading and indexing datasets.
-
-#     This class crawls through the specified directory to index the dataset,
-#     creates a graph of the dataset, and allows querying the graph based on modalities.
-
-#     Parameters
-#     ----------
-#     dir_path : str | pathlib.Path
-#         Path to the dataset's top-level directory. The crawler/indexer will start at this directory.
-
-#     n_jobs : int
-#         Number of parallel jobs to run when crawling. Default is -1.
-
-#     update_crawl : bool
-#         Whether to update the crawled index. Default is False.
-
-#     imgtools_dir : str
-#         Directory name for imgtools output files. Default is ".imgtools".
-
-#     db : dict
-#         Dictionary containing the indexed dataset, created by the crawler.
-
-#     graph : DataGraph
-#         DataGraph object containing the dataset graph.
-#     """
-
-#     dir_path: str
-#     n_jobs: int
-#     update_crawl: bool
-#     imgtools_dir: str
-
-#     db: dict
-#     graph: DataGraph
-
-#     def __init__(
-#         self,
-#         dir_path: str | pathlib.Path,
-#         n_jobs: int = -1,
-#         update_crawl: bool = False,
-#         imgtools_dir: str = ".imgtools",
-#     ) -> None:
-#         self.dir_path = pathlib.Path(dir_path)
-#         self.dataset_name = self.dir_path.name
-#         self.n_jobs = n_jobs
-#         self.update_crawl = update_crawl
-#         self.imgtools_dir = imgtools_dir
-
-#         self.csv_path = self._create_path(f"imgtools_{self.dataset_name}.csv")
-#         self.json_path = self._create_path(
-#             f"imgtools_{self.dataset_name}.json"
-#         )
-#         self.edge_path = self._create_path(
-#             f"imgtools_{self.dataset_name}_edges.csv"
-#         )
-
-#         start = time.time()
-#         self.db = self._crawl()
-#         self.graph = self._init_graph()
-
-#         logger.info("Crawl and graph completed", time=time.time() - start)
-
-#     def _create_path(self, file_name: str) -> pathlib.Path:
-#         """Helper function to create paths.
-
-#         TODO: would be nice to allow users to specify this better
-#         """
-#         return self.dir_path.parent / self.imgtools_dir / file_name
-
-#     def _crawl(self) -> dict:
-#         # CRAWLER
-#         # -------
-#         # Checks if dataset has already been indexed
-#         if not self.csv_path.exists() or self.update:
-#             logger.debug("Output exists, force updating.", path=self.csv_path)
-#             logger.info("Indexing the dataset...")
-#             db = crawl(
-#                 top=self.dir_path,
-#                 n_jobs=self.n_jobs,
-#                 csv_path=self.csv_path,
-#                 json_path=self.json_path,
-#             )
-#             logger.info(f"Number of patients in the dataset: {len(db)}")
-#         else:
-#             logger.warning(
-#                 "The dataset has already been indexed. Use --update to force update."
-#             )
-#         return db
-
-#     def parse_graph(self, modalities: str | List[str]) -> pd.DataFrame:
-#         """Parse the graph based on the provided modalities.
-
-#         TODO: establish how users can use the df columns to filter the data.
-
-#         Parameters
-#         ----------
-#         modalities : str | List[str]
-#             Either a list of strings or a single string of comma-separated modalities.
-#             For example, ["CT", "RTSTRUCT"] or "CT,RTSTRUCT".
-#             Only samples with ALL specified modalities will be processed.
-    #         Ensure there are no spaces between list elements if provided as a string.
-
-    #     Returns
-    #     -------
-    #     pd.DataFrame
-    #         A pandas DataFrame containing the parsed graph.
-    #     """
-    #     assert self.graph is not None, "Graph not initialized."
-    #     modalities = (
-    #         modalities if isinstance(modalities, str) else ",".join(modalities)
-    #     )
-    #     logger.info("Querying graph", modality=modalities)
-    #     self.df_combined = self.graph.parser(modalities)
-    #     return self.df_combined
-
-    # def _init_graph(self) -> DataGraph:
-    #     # GRAPH
-    #     # -----
-    #     # Form the graph
-    #     logger.debug("Creating edge path", edge_path=self.edge_path)
-    #     return DataGraph(
-    #         path_crawl=self.csv_path.resolve().as_posix(),
-    #         edge_path=self.edge_path.as_posix(),
-    #         update=self.update_crawl,
-    #     )
-
-    # def __call__(self, key: object) -> object:
-    #     """Retrieve input data."""
-    #     return self._loader.get(key)
-
-
-# TODO: these two are useful, but need some work.
-#       Figure out how to best make them useful for the user.
-
-
-class ImageCSVInput(BaseInput):
-    """
-    ImageCSVInput class for loading images from a CSV file.
-
-    Parameters
-    ----------
-    csv_path_or_dataframe : str
-        Path to the CSV file or a pandas DataFrame.
-
-    colnames : List[str]
-        Column names in the CSV file for image loading.
-
-    id_column : Optional[str]
-        Column name to use as the subject ID. Default is None.
-
-    expand_paths : bool
-        Whether to expand relative paths. Default is True.
-
-    readers : List[Callable]
-        Functions to read images. Default is [read_image].
-    """
-
-    def __init__(
-        self,
-        csv_path_or_dataframe: str,
-        colnames: List[str],
-        id_column: Optional[str] = None,
-        expand_paths: bool = True,
-        readers: Optional[List] = None,
-    ) -> None:
-        self.csv_path_or_dataframe = csv_path_or_dataframe
-        self.colnames = colnames
-        self.id_column = id_column
-        self.expand_paths = expand_paths
-        self.readers = readers or [read_image]
-        self._loader = ImageCSVLoader(
-            self.csv_path_or_dataframe,
-            colnames=self.colnames,
-            id_column=self.id_column,
-            expand_paths=self.expand_paths,
-            readers=self.readers,
-        )
-
-    def __call__(self, key: Any) -> Any:  # noqa: ANN401
-        """Retrieve input data."""
-        return self._loader.get(key)
-
-
-class ImageFileInput(BaseInput):
-    """
-    ImageFileInput class for loading images from a file directory.
-
-    Parameters
-    ----------
-    root_directory : str
-        Root directory where the image files are stored.
-
-    get_subject_id_from : str
-        Method for extracting subject IDs. Options are 'filename' or 'subject_directory'.
-
-    subdir_path : Optional[str]
-        Subdirectory path for images. Default is None.
-
-    exclude_paths : List[str]
-        List of paths to exclude. Default is an empty list.
-
-    reader : Callable
-        Function to read images. Default is `read_image`.
-    """
-
-    def __init__(
-        self,
-        root_directory: str,
-        get_subject_id_from: str = "filename",
-        subdir_path: Optional[str] = None,
-        exclude_paths: Optional[List[str]] = None,
-        reader: Optional[Any] = None,  # noqa: ANN401
-    ) -> None:
-        self.root_directory = root_directory
-        self.get_subject_id_from = get_subject_id_from
-        self.subdir_path = subdir_path
-        self.exclude_paths = exclude_paths or []
-        self.reader = reader or read_image
-        self._loader = ImageFileLoader(
-            self.root_directory,
-            get_subject_id_from=self.get_subject_id_from,
-            subdir_path=self.subdir_path,
-            exclude_paths=self.exclude_paths,
-            reader=self.reader,
-        )
-
-    def __call__(self, key: Any) -> Any:  # noqa: ANN401
-        """Retrieve input data."""
-        return self._loader.get(key)
-=======
     def __str__(self) -> str:
         return f"<{self.value[0]},{self.value[1]}>"
 
@@ -286,8 +55,8 @@
 class ImageMaskInput(BaseInput):
     """ImageMaskInput class for loading and indexing datasets.
 
-    This class crawls through the specified directory to index the dataset,
-    creates a graph of the dataset, and allows querying the graph based on modalities.
+#     This class crawls through the specified directory to index the dataset,
+#     creates a graph of the dataset, and allows querying the graph based on modalities.
 
     After initialization, the user can call the `parse_graph` method to query the graph.
     """
@@ -475,7 +244,6 @@
             case _:
                 errmsg = f"Key {type(key)=} must be a str/int"
                 raise ValueError(errmsg)
->>>>>>> aee8f083
 
 
 # ruff: noqa
