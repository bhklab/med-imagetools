import json as jsonlib
import logging
import logging.config
import os
from pathlib import Path
from typing import Dict, List

import structlog
from structlog.processors import CallsiteParameter, CallsiteParameterAdder
from structlog.typing import Processor

from imgtools.loggers.processors import (
    CallPrettifier,
    ESTTimeStamper,
    PathPrettifier,
)

VALID_LOG_LEVELS = {"DEBUG", "INFO", "WARNING", "ERROR", "CRITICAL"}
DEFAULT_LOG_LEVEL = "WARNING"

LOG_DIR_NAME = Path(".imgtools/logs")


class LoggingManager:
    """
    Manages the configuration and initialization of a structured logger.

    This class provides flexible options for configuring log levels, formats,
    and output destinations.
    Examples
    --------
    Initialize with default settings:
        >>> manager = LoggingManager(name="mypackage")
        >>> logger = manager.get_logger()
        >>> logger.info("Info message")
    """

    def __init__(
        self,
        name: str,
        base_dir: Path | None = None,
    ) -> None:
        self.name = name
        self.base_dir = base_dir or Path.cwd()
        self.level = self.env_level
<<<<<<< HEAD
        self.disable_json_logging = (
            os.environ.get(f"{self.name}_DISABLE_JSON_LOGGING".upper(), "0")
=======
        self.enable_json_logging = (
            os.environ.get(f"{self.name}_enable_json_logging".upper(), "0")
>>>>>>> d029ce96
            == "1"
        )
        self._initialize_logger()

    @property
    def env_level(self) -> str:
        return os.environ.get(
            f"{self.name}_LOG_LEVEL".upper(), DEFAULT_LOG_LEVEL
        ).upper()

    @property
    def base_logging_config(self) -> Dict:
        """
        Create the basic logging configuration settings.

        Returns
        -------
        dict
            Base logging configuration.
        """
        base = {
            "version": 1,
            "disable_existing_loggers": False,
            "formatters": {
                "console": {
                    "()": structlog.stdlib.ProcessorFormatter,
                    "processors": [
                        ESTTimeStamper(fmt="%H:%M:%S"),
                        CallPrettifier(concise=True),
                        structlog.stdlib.ProcessorFormatter.remove_processors_meta,
                        structlog.dev.ConsoleRenderer(
                            colors=True,
                            sort_keys=False,
                            exception_formatter=structlog.dev.RichTracebackFormatter(
                                width=-1, show_locals=True
                            ),
                        ),
                    ],
                    "foreign_pre_chain": self.pre_chain,
                },
                "json": {
                    "()": structlog.stdlib.ProcessorFormatter,
                    "processors": [
                        ESTTimeStamper(),
                        CallPrettifier(concise=False),
                        structlog.stdlib.ProcessorFormatter.remove_processors_meta,
                        structlog.processors.dict_tracebacks,
                        structlog.processors.JSONRenderer(
                            serializer=jsonlib.dumps, indent=2
                        ),
                    ],
                    "foreign_pre_chain": self.pre_chain,
                },
            },
            "handlers": {
                "console": {
                    "class": "logging.StreamHandler",
                    "formatter": "console",
                },
            },
            "loggers": {
                self.name: {
                    "handlers": ["console"],
                    "level": self.level,
                    "propagate": False,
                },
            },
        }

<<<<<<< HEAD
        if not self.disable_json_logging:
=======
        if self.enable_json_logging:
>>>>>>> d029ce96
            from datetime import datetime

            timestamped_logfile = (
                LOG_DIR_NAME
                / f"imgtools_{datetime.now():%Y-%m-%d_%H-%M-%S}.log"
            )
            # Ensure the log directory exists
            LOG_DIR_NAME.mkdir(parents=True, exist_ok=True)
            latest_symlink = LOG_DIR_NAME / "latest.log"
            if latest_symlink.exists() or latest_symlink.is_symlink():
                latest_symlink.unlink()
            latest_symlink.symlink_to(
                timestamped_logfile.name, target_is_directory=False
            )

            base["handlers"]["json"] = {  # type: ignore
                "class": "logging.handlers.RotatingFileHandler",
                "formatter": "json",
                "filename": timestamped_logfile,
                "maxBytes": 10485760,
                "backupCount": 5,
            }
            base["loggers"][self.name]["handlers"].append("json")  # type: ignore

        return base

    @property
    def pre_chain(self) -> List[Processor]:
        return [
            structlog.stdlib.add_log_level,
            structlog.stdlib.add_logger_name,
            structlog.stdlib.PositionalArgumentsFormatter(),
            CallsiteParameterAdder(
                [
                    CallsiteParameter.MODULE,
                    CallsiteParameter.FUNC_NAME,
                    CallsiteParameter.LINENO,
                ]
            ),
            PathPrettifier(base_dir=self.base_dir),
            structlog.stdlib.ExtraAdder(),
            structlog.processors.StackInfoRenderer(),
        ]

    def _initialize_logger(self) -> None:
        """
        Initialize the logger with the current configuration.
        """

        logging.config.dictConfig(self.base_logging_config)
        structlog.configure(
            processors=[
                *self.pre_chain,
                structlog.stdlib.ProcessorFormatter.wrap_for_formatter,
            ],
            logger_factory=structlog.stdlib.LoggerFactory(),
            wrapper_class=structlog.stdlib.BoundLogger,
            cache_logger_on_first_use=True,
        )

    def get_logger(self) -> structlog.stdlib.BoundLogger:
        """
        Retrieve the logger instance.

        Returns
        -------
        structlog.stdlib.BoundLogger
            Configured logger instance.
        """
        return structlog.get_logger(self.name)

    def configure_logging(
        self, level: str = DEFAULT_LOG_LEVEL
    ) -> structlog.stdlib.BoundLogger:
        """
        Dynamically adjust logging settings.

        Parameters
        ----------
        level : str, optional
            Set the log level.

        Returns
        -------
        structlog.stdlib.BoundLogger
            Updated logger instance.

        Raises
        ------
        ValueError
            If an invalid log level is specified.
        """
        level_upper = level.upper()
        if level_upper not in VALID_LOG_LEVELS:
            msg = f"Invalid logging level: {level}"
            raise ValueError(msg)

        # Store the old level for logging the change
        self.level = level_upper

        self._initialize_logger()
        logger = self.get_logger()

        return logger<|MERGE_RESOLUTION|>--- conflicted
+++ resolved
@@ -43,13 +43,8 @@
         self.name = name
         self.base_dir = base_dir or Path.cwd()
         self.level = self.env_level
-<<<<<<< HEAD
-        self.disable_json_logging = (
-            os.environ.get(f"{self.name}_DISABLE_JSON_LOGGING".upper(), "0")
-=======
         self.enable_json_logging = (
             os.environ.get(f"{self.name}_enable_json_logging".upper(), "0")
->>>>>>> d029ce96
             == "1"
         )
         self._initialize_logger()
@@ -119,11 +114,7 @@
             },
         }
 
-<<<<<<< HEAD
-        if not self.disable_json_logging:
-=======
         if self.enable_json_logging:
->>>>>>> d029ce96
             from datetime import datetime
 
             timestamped_logfile = (
