--- conflicted
+++ resolved
@@ -1,12 +1,8 @@
-<<<<<<< HEAD
-__version__ = "1.23.2"
-=======
 __version__ = "2.0.0-rc.32"
 # from .coretypes import BoxPadMethod, Coordinate3D, RegionBox, Size3D, Spacing3D
 # from .datasets import example_data, example_data_paths
 # from .dicom import find_dicoms, lookup_tag, similar_tags, tag_exists
 # from .loggers import logger
->>>>>>> bee79d44
 
 # __all__ = [
 #     "find_dicoms",
