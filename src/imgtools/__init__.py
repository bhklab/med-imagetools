--- conflicted
+++ resolved
@@ -23,16 +23,13 @@
     "Coordinate3D",
     "Size3D",
     "Spacing3D",
-<<<<<<< HEAD
     "Vector3D",
     # From utils.imageutils
     "array_to_image",
     "image_to_array",
     "physical_points_to_idxs",
     "idxs_to_physical_points",
-=======
     ## example data
     "example_data",
     "example_data_paths",
->>>>>>> 9069f4fe
 ]