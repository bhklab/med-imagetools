<<<<<<< HEAD
__version__ = "1.18.0"
=======
__version__ = "1.19.0"

>>>>>>> 1d2b5ae6
from .coretypes import Coordinate3D, Size3D, Spacing3D, Vector3D
from .datasets import example_data, example_data_paths
from .dicom import find_dicoms, lookup_tag, similar_tags, tag_exists
from .logging import logger

__all__ = [
    "find_dicoms",
    "lookup_tag",
    "similar_tags",
    "tag_exists",
    "logger",
    ## coretypes
    "Coordinate3D",
    "Size3D",
    "Spacing3D",
    "Vector3D",
    ## example data
    "example_data",
    "example_data_paths",
]<|MERGE_RESOLUTION|>--- conflicted
+++ resolved
@@ -1,9 +1,5 @@
-<<<<<<< HEAD
-__version__ = "1.18.0"
-=======
 __version__ = "1.19.0"
 
->>>>>>> 1d2b5ae6
 from .coretypes import Coordinate3D, Size3D, Spacing3D, Vector3D
 from .datasets import example_data, example_data_paths
 from .dicom import find_dicoms, lookup_tag, similar_tags, tag_exists
