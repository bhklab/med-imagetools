--- conflicted
+++ resolved
@@ -31,6 +31,53 @@
 pyvis, _pyvis_available = optional_import("pyvis")
 
 __all__ = ["Interlacer"]
+
+
+class InterlacerQueryError(Exception):
+    """Base exception for Interlacer query errors."""
+
+    pass
+
+
+class UnsupportedModalityError(InterlacerQueryError):
+    """Raised when an unsupported modality is specified in the query."""
+
+    def __init__(self, query_set: set[str], valid_order: list[str]) -> None:
+        self.unsupported_modalities = query_set - set(valid_order)
+        self.valid_order = valid_order
+        msg = (
+            f"Invalid query: [{', '.join(query_set)}]. "
+            f"The provided modalities [{', '.join(self.unsupported_modalities)}] "
+            f"are not supported. "
+            f"Supported modalities are: {', '.join(valid_order)}"
+        )
+        super().__init__(msg)
+
+
+class MissingDependencyModalityError(InterlacerQueryError):
+    """Raised when modalities are missing their required dependencies."""
+
+    def __init__(
+        self, missing_dependencies: dict[str, set[str]], query_set: set[str]
+    ) -> None:
+        self.missing_dependencies = missing_dependencies
+        self.query_set = query_set
+        message = self._build_error_message()
+        super().__init__(message)
+
+    def _build_error_message(self) -> str:
+        """Build a detailed error message showing all missing dependencies."""
+        message = f"Invalid query: ({', '.join(self.query_set)})\n"
+        message += (
+            "The following modalities are missing required dependencies:\n"
+        )
+
+        for modality, required in self.missing_dependencies.items():
+            message += (
+                f"- {modality} requires one of: [{', '.join(required)}]\n"
+            )
+
+        return message
 
 
 class InterlacerQueryError(Exception):
@@ -264,14 +311,7 @@
 
         return [modality for modality in valid_order if modality in query_set]
 
-<<<<<<< HEAD
     def _query(self, queried_modalities: list[str]) -> list[list[SeriesNode]]:
-=======
-    def _query(
-        self,
-        queried_modalities: list[str],
-    ) -> list[list[SeriesNode]]:
->>>>>>> 290a848c
         """Find sequences containing queried modalities in order, optionally grouped by root."""
         results: list[list[SeriesNode]] = []
 
@@ -290,11 +330,7 @@
                         special_node.Modality in SPECIAL_MODALITIES
                         and special_node.Modality in queried_modalities
                     ):
-<<<<<<< HEAD
                         # The parent node must be in the query
-=======
-                        # The parent node must ADJACENT in the query
->>>>>>> 290a848c
                         parent = path[i - 1]
                         if parent.Modality not in queried_modalities:
                             valid_path = False
@@ -314,7 +350,6 @@
             dfs(root, [])
 
         return results
-<<<<<<< HEAD
 
     def query_all(self) -> list[list[SeriesNode]]:
         """Simply return ALL possible matches
@@ -340,8 +375,6 @@
         for root in self.root_nodes:
             dfs(root, [])
         return results
-=======
->>>>>>> 290a848c
 
     @timer("Querying forest")
     def query(
@@ -377,7 +410,6 @@
         - RTSTRUCT: Radiotherapy Structure
         - RTDOSE: Radiotherapy Dose
         """
-<<<<<<< HEAD
         if query_string in ["*", "all"]:
             query_results = self.query_all()
         else:
@@ -428,10 +460,6 @@
 
         # Construct a new Interlacer instance
         return Interlacer(sub_df)
-=======
-        queried_modalities = self._get_valid_query(query_string.split(","))
-        query_results = self._query(queried_modalities)
-
         if not group_by_root:
             return query_results
 
@@ -443,7 +471,6 @@
 
         # break each item into a list starting with key, then all the values
         return [[key] + value for key, value in grouped.items()]
->>>>>>> 290a848c
 
     def visualize_forest(self, save_path: str | Path) -> Path:
         """
@@ -720,14 +747,4 @@
     for interlacer, input_dir in zip(interlacers, dicom_dirs):
         interlacer.print_tree(input_dir)
 
-<<<<<<< HEAD
-        query_results = interlacer.query("CT,RTSTRUCT", group_by_root=True)
-
-        # get another interlacer with only the query results
-        interlacer_query = interlacer.query_interlacer(
-            "CT,RTSTRUCT", group_by_root=True
-        )
-        interlacer_query.print_tree(input_dir)
-=======
-        query_results = interlacer.query("CT,RTSTRUCT", group_by_root=True)
->>>>>>> 290a848c
+        query_results = interlacer.query("CT,RTSTRUCT", group_by_root=True)