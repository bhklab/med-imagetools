"""
Interlacer Module

This module defines the `Interlacer` class, which constructs and queries a hierarchical
forest of DICOM series based on their metadata relationships. It enables efficient
grouping, querying, and visualization of medical imaging series.

Classes
-------
SeriesNode
    Represents an individual DICOM series and its hierarchical relationships.
Interlacer
    Builds the hierarchy, processes queries, and visualizes the relationships.
<<<<<<< HEAD
=======

Examples
--------
>>> from pathlib import Path
>>> from rich import print  # noqa
>>> from imgtools.dicom.crawl import Crawler
>>> from imgtools.dicom.interlacer import Interlacer
>>> dicom_dir = Path("data")
>>> crawler = Crawler(
>>>     dicom_dir=dicom_dir,
>>>     n_jobs=12,
>>>     force=False
>>> )
>>> interlacer = Interlacer(crawler.index)
>>> interlacer.visualize_forest()
>>> query = "CT,RTSTRUCT"
>>> samples = interlacer.query(query)
>>>>>>> 2905e478
"""

from __future__ import annotations

from collections import defaultdict
from dataclasses import dataclass, field
from pathlib import Path

import pandas as pd
from rich.console import Console
from rich.highlighter import RegexHighlighter
from rich.theme import Theme
from rich.tree import Tree as RichTree

from imgtools.loggers import logger
from imgtools.utils import OptionalImportError, optional_import, timer

pyvis, _pyvis_available = optional_import("pyvis")

__all__ = ["Interlacer"]


@dataclass
class SeriesNode:
    """
    A node in the series tree representing a DICOM series.

    Parameters
    ----------
    SeriesInstanceUID : str
        The SeriesInstanceUID of this node
    Modality : str
        The DICOM modality type
    PatientID : str
        The patient identifier
    StudyInstanceUID : str
        The study instance identifier
    folder : str
        Path to the folder containing the DICOM files
    ReferencedSeriesUID : str | None
        Series that this one references, if any
    children : list[SeriesNode]
        Child nodes representing referenced series
    """

    SeriesInstanceUID: str
    Modality: str
    PatientID: str
    StudyInstanceUID: str
    folder: str
    ReferencedSeriesUID: str | None = None
    children: list[SeriesNode] = field(default_factory=list, repr=False)

    def add_child(self, child_node: SeriesNode) -> None:
        """Add SeriesNode to children"""
        self.children.append(child_node)

    def __eq__(self, other: object) -> bool:
        """Equality check based on index"""
        if isinstance(other, str):  # Direct index check
            return self.SeriesInstanceUID == other
        return (
            isinstance(other, SeriesNode)
            and self.SeriesInstanceUID == other.SeriesInstanceUID
        )

    def __hash__(self) -> int:
        return hash(self.SeriesInstanceUID)

    @classmethod
    def copy_node(cls, node: SeriesNode) -> SeriesNode:
        return cls(
            node.SeriesInstanceUID,
            node.Modality,
            node.PatientID,
            node.StudyInstanceUID,
            node.folder,
            node.ReferencedSeriesUID,
        )


@dataclass
class Interlacer:
    """
    Builds and queries a forest of SeriesNode objects from DICOM series data.

    Parameters
    ----------
    crawl_index : str | Path | pd.DataFrame
        Path to the CSV file or DataFrame containing the series data

    Attributes
    ----------
    crawl_df : pd.DataFrame
        DataFrame containing the data loaded from the CSV file or passed in `crawl_index`
    series_nodes : dict[str, SeriesNode]
        Maps SeriesInstanceUID to SeriesNode objects
    root_nodes : list[SeriesNode]
        List of root nodes in the forest
    """

    crawl_index: str | Path | pd.DataFrame
    crawl_df: pd.DataFrame = field(init=False)
    series_nodes: dict[str, SeriesNode] = field(
        default_factory=dict, init=False
    )
    root_nodes: list[SeriesNode] = field(default_factory=list, init=False)

    def __post_init__(self) -> None:
        """Initialize the Interlacer after dataclass initialization."""
        if isinstance(self.crawl_index, (str, Path)):
            self.crawl_df = pd.read_csv(self.crawl_index)
        elif isinstance(self.crawl_index, pd.DataFrame):
            self.crawl_df = self.crawl_index.copy()
        else:
            errmsg = f"Invalid type for crawl_index: {type(self.crawl_index)}"
            raise TypeError(errmsg)

        self.crawl_df.set_index("SeriesInstanceUID", inplace=True, drop=False)
        self.crawl_df = self.crawl_df[
            ~self.crawl_df.index.duplicated(keep="first")
        ]
        self._build_series_forest()

    @timer("Building forest based on references")
    def _build_series_forest(self) -> None:
        """
        Creates SeriesNode objects for each row in the DataFrame and
        constructs a forest of trees by defining parent-child relationships
        using ReferenceSeriesUID.
        """
        # Dictionary to track referenced UIDs that need to be connected later

        # Create SeriesNode objects and establish relationships in one pass
        for index, row in self.crawl_df.iterrows():
            series_instance_uid = str(index)
            reference_series_uid = (
                row.ReferencedSeriesUID
                if "ReferencedSeriesUID" in row
                else None
            )

            # Create the SeriesNode
            node = SeriesNode(
                series_instance_uid,
                row.Modality,
                row.PatientID,
                row.StudyInstanceUID,
                row.folder,
                reference_series_uid,
            )
            self.series_nodes[series_instance_uid] = node

        for _, node in self.series_nodes.items():
            # Identify root nodes
            if node.Modality in ["CT", "MR"] or (
                node.Modality == "PT" and pd.isna(node.ReferencedSeriesUID)
            ):
                self.root_nodes.append(node)

            # Establish parent-child relationships if parent already exists
            if (
                pd.notna(node.ReferencedSeriesUID)
                and node.ReferencedSeriesUID in self.series_nodes
            ):
                parent_node = self.series_nodes[node.ReferencedSeriesUID]
                parent_node.add_child(node)

    def _get_valid_query(self, query: list[str]) -> list[str]:
        """
        Validates the query based on the following rules:

        Notes
        -----
        Rules:
            1. RTSTRUCT and RTDOSE require CT, MR, or PT.
            2. SEG requires CT or MR.
        Example:
            "CT,RTDOSE" is valid.
            "CT,MR,RTSTRUCT" is valid.
            "CT,PT,RTSTRUCT" is valid.
            "PT,SEG" is invalid.
            "RTSTRUCT,RTDOSE" is invalid.
        """

        MODALITY_DEPENDENCIES: dict[str, set[str]] = {  # noqa: N806
            "RTSTRUCT": {"CT", "MR", "PT"},
            "RTDOSE": {"CT", "MR", "PT"},
            "SEG": {"CT", "MR"},
        }

        valid_order = ["CT", "MR", "PT", "SEG", "RTSTRUCT", "RTDOSE"]
        query_set = set(query)

        if not query_set.issubset(set(valid_order)):
            msg = (
                f"Invalid query: ({', '.join(query)}), "
                f"provided modalities: [{', '.join(query_set - set(valid_order))}] "
                f"are not supported, "
                f"supported modalities: {', '.join(valid_order)}"
            )
            raise ValueError(msg)

        for modality in query:
            if modality in MODALITY_DEPENDENCIES:
                required = MODALITY_DEPENDENCIES[modality]
                if not query_set.intersection(required):
                    msg = f"Invalid query: ({', '.join(query)}), {modality} requires one of {', '.join(required)}"
                    raise ValueError(msg)

        return [modality for modality in valid_order if modality in query_set]

    def _query(
        self,
        queried_modalities: list[str],
    ) -> list[list[SeriesNode]]:
        """Find sequences containing queried modalities in order, optionally grouped by root."""
        results: list[list[SeriesNode]] = []

        def dfs(node: SeriesNode, path: list[SeriesNode]) -> None:
            path.append(node)
            path_modalities = [n.Modality for n in path]

            if all(m in path_modalities for m in queried_modalities):
                modality_nodes = [
                    n for n in path if n.Modality in queried_modalities
                ]
                if modality_nodes not in results:
                    results.append(modality_nodes)

            for child in node.children:
                dfs(child, path.copy())

        for root in self.root_nodes:
            dfs(root, [])

        return results

    @timer("Querying forest")
    def query(
        self,
        query_string: str,
        group_by_root: bool = True,
    ) -> list[list[SeriesNode]]:
        """
        Query the forest for specific modalities.

        Parameters
        ----------
        query_string : str
            Comma-separated string of modalities to query (e.g., 'CT,MR')

        group_by_root : bool, default=True
            If True, group the returned SeriesNodes by their root CT/MR/PT
            node (i.e., avoid duplicate root nodes across results).

        Returns
        -------
        list[list[dict[str, str]]]
            List of matched series groups where each series is represented by a
            dict containing 'Series' and 'Modality' keys

        Notes
        -----
        Supported modalities:
        - CT: Computed Tomography
        - PT: Positron Emission Tomography
        - MR: Magnetic Resonance Imaging
        - SEG: Segmentation
        - RTSTRUCT: Radiotherapy Structure
        - RTDOSE: Radiotherapy Dose
        """
        queried_modalities = self._get_valid_query(query_string.split(","))
        query_results = self._query(queried_modalities)

        if not group_by_root:
            return query_results

        grouped: dict[SeriesNode, list[SeriesNode]] = defaultdict(list)
        # pretty much start with the root node, then add all branches
        for path in query_results:
            root = path[0]
            grouped[root].extend(path[1:])

        # break each item into a list starting with key, then all the values
        return [[key] + value for key, value in grouped.items()]

    def query_interlacer(
        self,
        query_string: str,
        group_by_root: bool = True,
    ) -> Interlacer:
        """Return a new Interlacer with only the nodes matching the query.

        Useful for cli tools who want to see the interlacer tree
        after querying.
        """

        # make a dataframe where the root node is the ReferencedSeriesUID
        data = []
        for path in self.query(query_string, group_by_root):
            root = path[0]
            for node in path:
                data.append(
                    {
                        "SeriesInstanceUID": node.SeriesInstanceUID,
                        "Modality": node.Modality,
                        "PatientID": node.PatientID,
                        "StudyInstanceUID": node.StudyInstanceUID,
                        "ReferencedSeriesUID": root.SeriesInstanceUID
                        if node != root
                        else None,
                        "folder": node.folder,
                    }
                )
        sub_df = pd.DataFrame(data)

        # Construct a new Interlacer instance
        return Interlacer(sub_df)

    def visualize_forest(self, save_path: str | Path) -> Path:
        """
        Visualize the forest as an interactive network graph.

        Creates an HTML visualization showing nodes for each SeriesNode and
        edges for parent-child relationships.

        Parameters
        ----------
        save_path : str | Path
            Path to save the HTML visualization.

        Returns
        -------
        Path
            Path to the saved HTML visualization

        Raises
        ------
        OptionalImportError
            If pyvis package is not installed
        """
        if not _pyvis_available:
            raise OptionalImportError("pyvis")

        save_path = Path(save_path)
        save_path.parent.mkdir(parents=True, exist_ok=True)

        net = pyvis.network.Network(
            height="800px", width="100%", notebook=False, directed=True
        )

        modality_colors = {
            "CT": "#1f77b4",  # Blue
            "MR": "#ff7f0e",  # Orange
            "PT": "#2ca02c",  # Green
            "SEG": "#d62728",  # Red
            "RTSTRUCT": "#9467bd",  # Purple
            "RTPLAN": "#8c564b",  # Brown
            "RTDOSE": "#e377c2",  # Pink
        }

        patient_trees = {}  # Store patient-to-root mappings

        def add_node_and_edges(
            node: SeriesNode, parent: SeriesNode | None = None
        ) -> None:
            color = modality_colors.get(
                node.Modality, "#7f7f7f"
            )  # Default gray if unknown
            title = f"PatientID: {node.PatientID}\nSeries: {node.SeriesInstanceUID}"
            net.add_node(
                node.SeriesInstanceUID,
                label=node.Modality,
                title=title,
                color=color,
            )
            if parent:
                net.add_edge(node.SeriesInstanceUID, parent.SeriesInstanceUID)

            for child in node.children:
                add_node_and_edges(child, node)

        # Add root nodes (each representing a patient)
        for root in self.root_nodes:
            add_node_and_edges(root)
            patient_trees[root.PatientID] = (
                root.SeriesInstanceUID
            )  # Store the root Series as entry point for the patient

        net.force_atlas_2based()

        # Generate the sidebar HTML with clickable patient IDs
        sidebar_html = """
        <div id="sidebar">
            <h2>Patient List</h2>
            <ul>
        """
        for patient_id, root_series in patient_trees.items():
            sidebar_html += f'<li><a href="#" onclick="focusNode(\'{root_series}\')">{patient_id}</a></li>'

        sidebar_html += """
            </ul>
        </div>

        <style>
            body {
                margin: 0;
                padding: 0;
            }

            #sidebar {
                position: fixed;
                left: 0;
                top: 0;
                width: 250px;
                height: 100%;
                background: #f4f4f4;
                padding: 20px;
                overflow-y: auto;
                box-shadow: 2px 0 5px rgba(0,0,0,0.3);
                z-index: 1000;
            }

            #sidebar h2 {
                text-align: center;
                font-family: Arial, sans-serif;
            }

            #sidebar ul {
                list-style: none;
                padding: 0;
            }

            #sidebar li {
                margin: 10px 0;
            }

            #sidebar a {
                text-decoration: none;
                color: #007bff;
                font-weight: bold;
                font-family: Arial, sans-serif;
            }

            #sidebar a:hover {
                text-decoration: underline;
            }

            #mynetwork {
                margin-left: 270px; /* Room for sidebar */
                height: 100vh;
            }
        </style>

        <script type="text/javascript">
            function focusNode(nodeId) {
                if (typeof network !== 'undefined') {
                    network.selectNodes([nodeId]);
                    network.focus(nodeId, {
                        scale: 3.5,
                        animation: {
                            duration: 500,
                            easingFunction: "easeInOutQuad"
                        }
                    });
                } else {
                    alert("Network graph not loaded yet.");
                }
            }
        </script>
        """

        # Generate the full HTML file
        logger.info("Saving forest visualization...", path=save_path)
        net_html = net.generate_html()
        full_html = net_html.replace(
            "<body>", f"<body>{sidebar_html}"
        )  # Insert sidebar into HTML

        # Write the final HTML file
        save_path.write_text(full_html, encoding="utf-8")

        return save_path

    def print_tree(self, input_directory: Path | None) -> None:
        """Print a representation of the forest."""
        print_interlacer_tree(self.root_nodes, input_directory)


class ModalityHighlighter(RegexHighlighter):
    """Highlights DICOM modality tags using custom styles."""

    base_style = "modality."
    highlights = [
        r"(?P<CT>\bCT\b)",
        r"(?P<MR>\bMR\b)",
        r"(?P<PT>\bPT\b)",
        r"(?P<SEG>\bSEG\b)",
        r"(?P<RTSTRUCT>\bRTSTRUCT\b)",
        r"(?P<RTPLAN>\bRTPLAN\b)",
        r"(?P<RTDOSE>\bRTDOSE\b)",
    ]

    modality_theme = Theme(
        {
            "modality.CT": "bold blue",
            "modality.MR": "bold dark_orange",
            "modality.PT": "bold green3",
            "modality.SEG": "bold red",
            "modality.RTSTRUCT": "bold medium_purple",
            "modality.RTPLAN": "bold tan",
            "modality.RTDOSE": "bold pink1",
        }
    )


def print_interlacer_tree(
    root_nodes: list[SeriesNode], input_directory: Path | None
) -> None:
    from collections import defaultdict

    from imgtools.utils import truncate_uid

    console = Console(
        highlighter=ModalityHighlighter(),
        theme=ModalityHighlighter.modality_theme,
    )
    root_tree = RichTree(
        "[bold underline]Patients[/bold underline]", highlight=True
    )

    def add_series_node(node: SeriesNode, branch: RichTree) -> None:
        left_part = f"{node.Modality} (Series-{truncate_uid(node.SeriesInstanceUID, last_digits=8)})"
        if input_directory:
            folder = Path(input_directory).parent / node.folder
            folder = folder.resolve()
        else:
            folder = Path(node.folder).resolve()

        if folder.exists():
            folder_str = f"\t\t[dim]{str(folder.relative_to(Path().cwd()))}[/]"
            left_part += folder_str

        child_branch = branch.add(left_part, highlight=True)
        for child in node.children:
            add_series_node(child, child_branch)

    patient_groups: dict[str, list[SeriesNode]] = defaultdict(list)
    for root in root_nodes:
        patient_groups[root.PatientID].append(root)

    # sort the patient groups by PatientID
    patient_groups = dict(
        sorted(patient_groups.items(), key=lambda item: item[0])
    )

    for patient_id, roots in patient_groups.items():
        patient_branch = root_tree.add(f"[blue bold]{patient_id}[/]")
        for root in roots:
            add_series_node(root, patient_branch)

    console.print(root_tree, highlight=True)


if __name__ == "__main__":
    from rich import print  # noqa
    from imgtools.dicom.crawl import Crawler

    dicom_dirs = [
        # Path("data/Vestibular-Schwannoma-SEG"),
        # Path("data/NSCLC_Radiogenomics"),
        Path("data/Head-Neck-PET-CT"),
        # Path("data/4D-Lung"),
        # Path("data/Head-Neck-PET-CT/HN-CHUS-052/")
    ]
    interlacers = []
    for directory in dicom_dirs:
        crawler = Crawler(
            dicom_dir=directory,
            n_jobs=5,
            force=False,
        )

        interlacer = Interlacer(crawler.index)
        interlacers.append(interlacer)
        # interlacer.visualize_forest(
        #     directory.parent.parent / directory.name / "interlacer.html"
        # )
        # print(f"Query Result: {interlacer.query('MR,RTSTRUCT')}")

    for interlacer, input_dir in zip(interlacers, dicom_dirs):
        interlacer.print_tree(input_dir)

        query_results = interlacer.query("CT,RTSTRUCT", group_by_root=True)

        # get another interlacer with only the query results
        interlacer_query = interlacer.query_interlacer(
            "CT,RTSTRUCT", group_by_root=True
        )
        interlacer_query.print_tree(input_dir)<|MERGE_RESOLUTION|>--- conflicted
+++ resolved
@@ -11,26 +11,6 @@
     Represents an individual DICOM series and its hierarchical relationships.
 Interlacer
     Builds the hierarchy, processes queries, and visualizes the relationships.
-<<<<<<< HEAD
-=======
-
-Examples
---------
->>> from pathlib import Path
->>> from rich import print  # noqa
->>> from imgtools.dicom.crawl import Crawler
->>> from imgtools.dicom.interlacer import Interlacer
->>> dicom_dir = Path("data")
->>> crawler = Crawler(
->>>     dicom_dir=dicom_dir,
->>>     n_jobs=12,
->>>     force=False
->>> )
->>> interlacer = Interlacer(crawler.index)
->>> interlacer.visualize_forest()
->>> query = "CT,RTSTRUCT"
->>> samples = interlacer.query(query)
->>>>>>> 2905e478
 """
 
 from __future__ import annotations
