--- conflicted
+++ resolved
@@ -39,11 +39,8 @@
     "get_identifiers_from_splitted_files",
     "subfiles",
     "generate_dataset_json",
-<<<<<<< HEAD
-=======
     "save_data",
     # Optional import
     "OptionalImportError",
     "optional_import",
->>>>>>> 9069f4fe
 ]