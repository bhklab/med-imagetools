name: CI-CD

# only run on pushes to main or pull requests
on:
  push:
    branches: ["*"]
  pull_request:
    branches: ["*"]

concurrency:
  group: ${{ github.workflow }}_${{ github.event.pull_request.number || github.ref }}
  cancel-in-progress: true

jobs:
  ###############################################################################################
  # Unit-Tests: Run unit tests using pytest
  ################################################################################################
  Unit-Tests:
    runs-on: ${{ matrix.os }}
    timeout-minutes: 15 # Consider increasing timeout
    continue-on-error: true # dont fail the whole matrix if one fails
    strategy:
      matrix:
        os: [ubuntu-latest, macos-latest, macos-13, windows-latest] 
        env: ["py310", "py311", "py312", "py313"]
        TestAccessType: ["public", "private"]
      # exclude macos and windows stests for py310 and py311
        exclude:
          - os: macos-latest
            env: "py310"
          - os: macos-latest
            env: "py311"
          - os: macos-13
            env: "py310"
          - os: macos-13
            env: "py311"
          - os: windows-latest
            env: "py310"
          - os: windows-latest
            env: "py311"

    # this action needs to be able to read contents of other repos
    permissions:
      contents: read

    steps:
      - uses: actions/checkout@v4

      - name: Install Pixi
        uses: prefix-dev/setup-pixi@v0.8.1
        with:
          environments: ${{ matrix.env }}
          pixi-version: v0.41.1
          cache: true
          locked: false

      - name: Run pytest
        env:
          GITHUB_TOKEN: ${{ secrets.MEDIMG_TESTDATA_PAT }}
          GH_TOKEN: ${{ secrets.MEDIMG_TESTDATA_PAT }}
          TEST_DATASET_TYPE: ${{ matrix.TestAccessType }}
        run: |
          pixi run -e ${{ matrix.env }} test_ci -s -vv

      - name: Upload coverage report artifact to be used by Codecov
        # only upload if matrix.os is ubuntu-latest and matrix.python-version is 3.12
        if: matrix.os == 'ubuntu-latest' && matrix.env == 'py312' && matrix.TestAccessType == 'public'
        uses: actions/upload-artifact@v4
        with:
          name: coverage-report
          path: coverage-report

      - name: JUnit Test Summary
        id: pytest-summary
        uses: test-summary/action@v2
        with: 
          paths: .cache/test-results/**/*.xml
          show: "fail,skip"
        if: always()

  ################################################################################################
  # Codecov: Run codecov to check coverage
  ################################################################################################
  Code-Coverage:
    needs: Unit-Tests
    runs-on: ubuntu-latest
    steps:
      - name: Checkout code
        uses: actions/checkout@v4

      - name: Download coverage.xml artifact
        uses: actions/download-artifact@v4
        with:
          name: coverage-report
          path: coverage-report

      - name: Use Codecov to track coverage
        uses: codecov/codecov-action@v3
        with:
          token: ${{ secrets.CODECOV_TOKEN }}
          files: ./coverage-report/coverage.xml
          fail_ci_if_error: true
          verbose: true
          name: codecov-umbrella

  ################################################################################################
  # Linting: Run linting using Ruff & Mypy
  ################################################################################################
  # Goal here is to run ruff check and mypy, and then upload the results to the PR
  # even if one fails, it should still run the other
  Linting:
    runs-on: ubuntu-latest
    if: github.event_name == 'pull_request'
    permissions:
      contents: read
      checks: write
      issues: write
      pull-requests: write
    timeout-minutes: 15

    steps:
      - uses: actions/checkout@v4

      - name: Install Pixi
        uses: prefix-dev/setup-pixi@v0.8.1
        with:
          environments: "test"
          pixi-version: v0.41.1
          cache: true
          locked: false

      - name: Run ruff check
        id: ruff_check
        continue-on-error: true
<<<<<<< HEAD
        run: |
          pixi run -e test ruff-check --output-format github 
          echo "RUFF_EXIT=$?" >> $GITHUB_ENV
          
=======
        run: |
          pixi run -e test ruff-check --output-format github | tee ruff-lint.log
          echo "RUFF_EXIT=$?" >> $GITHUB_ENV

      - name: Run ruff format
        id: ruff_format
        continue-on-error: true
        run: |
          pixi run -e test ruff-format --check | tee ruff-format.log
          echo "RUFF_FORMAT_EXIT=$?" >> $GITHUB_ENV

      - name: Run mypy check
        id: mypy
        continue-on-error: true
        run: |
          pixi run -e test type-check | tee type-check.log
          echo "MYPY_EXIT=$?" >> $GITHUB_ENV

>>>>>>> 90fee166
      - name: Post ruff lint suggestions
        uses: reviewdog/action-suggester@v1
        with:
          tool_name: ruff-lint
<<<<<<< HEAD
          fail_level: none
=======
          fail_on_error: false
>>>>>>> 90fee166
          filter_mode: added

<<<<<<< HEAD
      - name: Run ruff format
        id: ruff_format
        continue-on-error: true
        run: |
          pixi run -e test ruff-format --exit-non-zero-on-format
          echo "RUFF_FORMAT_EXIT=$?" >> $GITHUB_ENV

=======
>>>>>>> 90fee166
      - name: Post ruff format suggestions
        uses: reviewdog/action-suggester@v1
        with:
          tool_name: ruff-format
<<<<<<< HEAD
          fail_level: none
          filter_mode: diff_context

      # - name: Post mypy suggestions
      #   uses: reviewdog/action-suggester@v1
      #   with:
      #     tool_name: type-check
      #     fail_on_error: false
      #     filter_mode: added
      #     suggestions_file: type-check.log

      - name: Run mypy check
        id: mypy
        continue-on-error: true
        run: |
          pixi run -e test type-check | tee type-check.log
          echo "MYPY_EXIT=$?" >> $GITHUB_ENV

      - name: Fail job if any linter/type checker found issues
        env:
          RUFF_EXIT: ${{ env.RUFF_EXIT }}
          RUFF_FORMAT_EXIT: ${{ env.RUFF_FORMAT_EXIT }}
          MYPY_EXIT: ${{ env.MYPY_EXIT }}
        run: |
          if [[ "$RUFF_EXIT" != "0" ]] || [[ "$RUFF_FORMAT_EXIT" != "0" ]] || [[ "$MYPY_EXIT" != "0" ]]; then
            echo "One or more tools found issues."
            exit 1
          else
            echo "All checks passed."
          fi
=======
          fail_on_error: false
          filter_mode: added
          suggestions_file: ruff-format.log
>>>>>>> 90fee166

      - name: Post mypy suggestions
        uses: reviewdog/action-suggester@v1
        with:
          tool_name: type-check
          fail_on_error: false
          filter_mode: added
          suggestions_file: type-check.log

      - name: Fail job if any linter/type checker found issues
        run: |
          if [[ "$RUFF_EXIT" != "0" ]] || [[ "$RUFF_FORMAT_EXIT" != "0" ]] || [[ "$MYPY_EXIT" != "0" ]]; then
            echo "One or more tools found issues."
            exit 1
          else
            echo "All checks passed."
          fi
        
  ################################################################################################
  # Build-Docs: Build documentation using mkdocs
  ################################################################################################
  Build-Docs:
    runs-on: ${{ matrix.os }}
    timeout-minutes: 15 # Consider increasing timeout
    strategy:
      matrix:
        os: [ubuntu-latest] # , windows-latest removed for now
        env: ["docs"]

    steps:
      - uses: actions/checkout@v4

      - name: Install Pixi
        uses: prefix-dev/setup-pixi@v0.8.1
        with:
          environments: ${{ matrix.env }}
          pixi-version: v0.41.1
          cache: true
          locked: false # wont be the same because of the tag

      - name: Test docs build
        run: |
          pixi run -e ${{ matrix.env }} doc-build

  ################################################################################################
  # Publish-Docs: Publish documentation to GitHub Pages using mike only on main branch
  ################################################################################################
  Publish-Docs:
    needs: Build-Docs
    if: github.ref == 'refs/heads/development'

    concurrency:
      group: ${{ github.workflow }}-${{ github.ref }}

    permissions:
      # Need to give the action permission to write to the repository to deploy the docs
      contents: write

    runs-on: ${{ matrix.os }}
    strategy:
      matrix:
        os: [ubuntu-latest]
        env: ["docs"]

    steps:
      - name: Checkout code
        uses: actions/checkout@v4
        with:
          fetch-depth: 0

      - name: Configure Git Credentials
        run: |
          git config user.name github-actions[bot]
          git config user.email github-actions[bot]@users.noreply.github.com

      - name: Install Pixi
        uses: prefix-dev/setup-pixi@v0.8.1
        with:
          environments: ${{ matrix.env }}
          pixi-version: v0.41.1
          cache: true
          locked: false # wont be the same because of the tag

      - name: Test docs build
        run: |
          pixi run -e ${{ matrix.env }} doc-build

      - name: Publish docs using mike
        run: |
          pixi run -e ${{ matrix.env }} mike deploy --push dev devel


  ################################################################################################
  # CD: Continuous Deployment
  ################################################################################################
  Continuous-Deployment:
    concurrency: release
    permissions:
      id-token: write
      actions: read
      contents: write
      packages: write
      issues: write
      pull-requests: write

    needs: Unit-Tests

    if: github.ref == 'refs/heads/main' || github.ref == 'refs/heads/development'

    # Set up operating system
    runs-on: ubuntu-latest

    outputs:
      released: ${{ steps.release.outputs.released }}
      version: ${{ steps.release.outputs.version }}
      tag: ${{ steps.release.outputs.tag }}

    # Define job steps
    steps:
      - uses: actions/create-github-app-token@v1
        id: app-token
        with:
          app-id: ${{ vars.SEMVERPOLICE_ID }}
          private-key: ${{ secrets.SEMVER_APP_KEY }}

      - name: Set up Python 3.12
        uses: actions/setup-python@v5
        with:
          python-version: 3.12

      - name: Check-out repository
        uses: actions/checkout@v3
        with:
          fetch-depth: 0

      - name: Python Semantic Release
        uses: python-semantic-release/python-semantic-release@master
        id: release
        with:
          root_options: -v
          github_token: ${{ secrets.GITHUB_TOKEN }}
          git_committer_name: "gh-actions-semver"

  pip-squeak:
    needs: Continuous-Deployment
    if: needs.Continuous-Deployment.outputs.released == 'true'
    runs-on: ubuntu-latest
    steps:
      - name: Checkout the code with tag ${{ needs.Continuous-Deployment.outputs.tag }}
        uses: actions/checkout@v4
        with:
          ref: ${{ needs.Continuous-Deployment.outputs.tag }}

      - name: Set up Python 3.12
        uses: actions/setup-python@v4
        with:
          python-version: 3.12

      - name: Install Package Builder
        run: python3 -m pip install build

      - name: Build package
        run: python3 -m build --sdist --wheel --outdir dist/

      - name: Publish to PyPI
        # only push to pypi if on main
        if: github.ref == 'refs/heads/main'
        uses: pypa/gh-action-pypi-publish@release/v1
        with:
          verbose: true
          user: ${{ secrets.pypi_token }}
          password: ${{ secrets.pypi_api }}
#   does-the-pip-squeak:
#     needs: pip-squeak
#     runs-on: ${{ matrix.os }}
#     strategy:
#       matrix:
#         os: [ubuntu-latest, macos-latest, windows-latest]
#         python-version: ["3.12", "3.11", "3.10"]

#     steps:
#       - uses: actions/checkout@v3

#       - name: Set up Python ${{ matrix.python-version }}
#         uses: actions/setup-python@v4
#         with:
#           python-version: ${{ matrix.python-version }}

#       - name: Install using PyPi
#         run: |
#           pip install med-imagetools
#         # autopipeline
#         # pip install med-imagetools ==${{ needs.cd.outputs.version }}<|MERGE_RESOLUTION|>--- conflicted
+++ resolved
@@ -132,57 +132,29 @@
       - name: Run ruff check
         id: ruff_check
         continue-on-error: true
-<<<<<<< HEAD
         run: |
           pixi run -e test ruff-check --output-format github 
           echo "RUFF_EXIT=$?" >> $GITHUB_ENV
           
-=======
-        run: |
-          pixi run -e test ruff-check --output-format github | tee ruff-lint.log
-          echo "RUFF_EXIT=$?" >> $GITHUB_ENV
+      - name: Post ruff lint suggestions
+        uses: reviewdog/action-suggester@v1
+        with:
+          tool_name: ruff-lint
+          fail_level: none
+          filter_mode: added
 
       - name: Run ruff format
         id: ruff_format
         continue-on-error: true
         run: |
-          pixi run -e test ruff-format --check | tee ruff-format.log
-          echo "RUFF_FORMAT_EXIT=$?" >> $GITHUB_ENV
-
-      - name: Run mypy check
-        id: mypy
-        continue-on-error: true
-        run: |
-          pixi run -e test type-check | tee type-check.log
-          echo "MYPY_EXIT=$?" >> $GITHUB_ENV
-
->>>>>>> 90fee166
-      - name: Post ruff lint suggestions
-        uses: reviewdog/action-suggester@v1
-        with:
-          tool_name: ruff-lint
-<<<<<<< HEAD
-          fail_level: none
-=======
-          fail_on_error: false
->>>>>>> 90fee166
-          filter_mode: added
-
-<<<<<<< HEAD
-      - name: Run ruff format
-        id: ruff_format
-        continue-on-error: true
-        run: |
           pixi run -e test ruff-format --exit-non-zero-on-format
           echo "RUFF_FORMAT_EXIT=$?" >> $GITHUB_ENV
 
-=======
->>>>>>> 90fee166
+      - name: Post ruff format suggestions
       - name: Post ruff format suggestions
         uses: reviewdog/action-suggester@v1
         with:
           tool_name: ruff-format
-<<<<<<< HEAD
           fail_level: none
           filter_mode: diff_context
 
@@ -213,29 +185,7 @@
           else
             echo "All checks passed."
           fi
-=======
-          fail_on_error: false
-          filter_mode: added
-          suggestions_file: ruff-format.log
->>>>>>> 90fee166
-
-      - name: Post mypy suggestions
-        uses: reviewdog/action-suggester@v1
-        with:
-          tool_name: type-check
-          fail_on_error: false
-          filter_mode: added
-          suggestions_file: type-check.log
-
-      - name: Fail job if any linter/type checker found issues
-        run: |
-          if [[ "$RUFF_EXIT" != "0" ]] || [[ "$RUFF_FORMAT_EXIT" != "0" ]] || [[ "$MYPY_EXIT" != "0" ]]; then
-            echo "One or more tools found issues."
-            exit 1
-          else
-            echo "All checks passed."
-          fi
-        
+
   ################################################################################################
   # Build-Docs: Build documentation using mkdocs
   ################################################################################################
