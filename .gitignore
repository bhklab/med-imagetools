# test scripts
examples/autotest.py
.idea
temp_outputs
.ruff_cache
*built_with*
<<<<<<< HEAD
procdata*
=======
procdata
>>>>>>> d79978de

#vscode files
/.idea

# data
examples/data/tcia_n*
scratch.ipynb
tests/temp*

# macOS
.DS_Store

__pycache__
.pytest_cache
*.egg-info
*.csv
*.json

# Created by https://www.gitignore.io/api/emacs,python,jupyternotebooks
# Edit at https://www.gitignore.io/?templates=emacs,python,jupyternotebooks

### Emacs ###
# -*- mode: gitignore; -*-
*~
\#*\#
/.emacs.desktop
/.emacs.desktop.lock
*.elc
auto-save-list
tramp
.\#*

# Org-mode
.org-id-locations
*_archive

# flymake-mode
*_flymake.*

# eshell files
/eshell/history
/eshell/lastdir

# elpa packages
/elpa/

# reftex files
*.rel

# AUCTeX auto folder
/auto/

# cask packages
.cask/
dist/

# Flycheck
flycheck_*.el

# server auth directory
/server/

# projectiles files
.projectile

# directory configuration
.dir-locals.el

# network security
/network-security.data


### JupyterNotebooks ###
# gitignore template for Jupyter Notebooks
# website: http://jupyter.org/

.ipynb_checkpoints
*/.ipynb_checkpoints/*

# IPython
profile_default/
ipython_config.py

# Remove previous ipynb_checkpoints
#   git rm -r .ipynb_checkpoints/

### Python ###
# Byte-compiled / optimized / DLL files
__pycache__/
*.py[cod]
*$py.class

# C extensions
*.so

# Distribution / packaging
.Python
build/
develop-eggs/
downloads/
eggs/
.eggs/
lib/
lib64/
parts/
sdist/
var/
wheels/
pip-wheel-metadata/
share/python-wheels/
*.egg-info/
.installed.cfg
*.egg
MANIFEST

# PyInstaller
#  Usually these files are written by a python script from a template
#  before PyInstaller builds the exe, so as to inject date/other infos into it.
*.manifest
*.spec

# Installer logs
pip-log.txt
pip-delete-this-directory.txt

# Unit test / coverage reports
htmlcov/
.tox/
.nox/
.coverage
.coverage.*
.cache
nosetests.xml
coverage.xml
*.cover
.hypothesis/
.pytest_cache/

# Translations
*.mo
*.pot

# Scrapy stuff:
.scrapy

# Sphinx documentation
docs/_build/

# PyBuilder
target/

# pyenv
.python-version

# pipenv
#   According to pypa/pipenv#598, it is recommended to include Pipfile.lock in version control.
#   However, in case of collaboration, if having platform-specific dependencies or dependencies
#   having no cross-platform support, pipenv may install dependencies that don't work, or not
#   install all needed dependencies.
#Pipfile.lock

# celery beat schedule file
celerybeat-schedule

# SageMath parsed files
*.sage.py

# Spyder project settings
.spyderproject
.spyproject

# Rope project settings
.ropeproject

# Mr Developer
.mr.developer.cfg
.project
.pydevproject

# mkdocs documentation
/site

# mypy
.mypy_cache/
.dmypy.json
dmypy.json

# Pyre type checker
.pyre/

# End of https://www.gitignore.io/api/emacs,python,jupyternotebooks

imgtools/image.py
tests/output
examples/*output/

#Some mroe files
examples/doses
examples/images
examples/pet
examples/temp_folder
examples/process_all.py
examples/process_one.py

.vscode

tests/temp_folder*
examples/data_test
data/**

# pixi environments
.pixi

.imgtools/**/*.log

*.dcm

**/*.db

**/*.sqlite
**/*.db

test_data

notebooks
.imgtools

testdata/**/*<|MERGE_RESOLUTION|>--- conflicted
+++ resolved
@@ -4,11 +4,7 @@
 temp_outputs
 .ruff_cache
 *built_with*
-<<<<<<< HEAD
-procdata*
-=======
 procdata
->>>>>>> d79978de
 
 #vscode files
 /.idea
