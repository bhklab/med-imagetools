# test scripts
examples/autotest.py
.idea
temp_outputs
.ruff_cache
*built_with*

#vscode files
/.idea

# data
examples/data/tcia_n*
scratch.ipynb
tests/temp*

# macOS
.DS_Store

__pycache__
.pytest_cache
*.egg-info
*.csv
*.json

# Created by https://www.gitignore.io/api/emacs,python,jupyternotebooks
# Edit at https://www.gitignore.io/?templates=emacs,python,jupyternotebooks

### Emacs ###
# -*- mode: gitignore; -*-
*~
\#*\#
/.emacs.desktop
/.emacs.desktop.lock
*.elc
auto-save-list
tramp
.\#*

# Org-mode
.org-id-locations
*_archive

# flymake-mode
*_flymake.*

# eshell files
/eshell/history
/eshell/lastdir

# elpa packages
/elpa/

# reftex files
*.rel

# AUCTeX auto folder
/auto/

# cask packages
.cask/
dist/

# Flycheck
flycheck_*.el

# server auth directory
/server/

# projectiles files
.projectile

# directory configuration
.dir-locals.el

# network security
/network-security.data


### JupyterNotebooks ###
# gitignore template for Jupyter Notebooks
# website: http://jupyter.org/

.ipynb_checkpoints
*/.ipynb_checkpoints/*

# IPython
profile_default/
ipython_config.py

# Remove previous ipynb_checkpoints
#   git rm -r .ipynb_checkpoints/

### Python ###
# Byte-compiled / optimized / DLL files
__pycache__/
*.py[cod]
*$py.class

# C extensions
*.so

# Distribution / packaging
.Python
build/
develop-eggs/
downloads/
eggs/
.eggs/
lib/
lib64/
parts/
sdist/
var/
wheels/
pip-wheel-metadata/
share/python-wheels/
*.egg-info/
.installed.cfg
*.egg
MANIFEST

# PyInstaller
#  Usually these files are written by a python script from a template
#  before PyInstaller builds the exe, so as to inject date/other infos into it.
*.manifest
*.spec

# Installer logs
pip-log.txt
pip-delete-this-directory.txt

# Unit test / coverage reports
htmlcov/
.tox/
.nox/
.coverage
.coverage.*
.cache
nosetests.xml
coverage.xml
*.cover
.hypothesis/
.pytest_cache/

# Translations
*.mo
*.pot

# Scrapy stuff:
.scrapy

# Sphinx documentation
docs/_build/

# PyBuilder
target/

# pyenv
.python-version

# pipenv
#   According to pypa/pipenv#598, it is recommended to include Pipfile.lock in version control.
#   However, in case of collaboration, if having platform-specific dependencies or dependencies
#   having no cross-platform support, pipenv may install dependencies that don't work, or not
#   install all needed dependencies.
#Pipfile.lock

# celery beat schedule file
celerybeat-schedule

# SageMath parsed files
*.sage.py

# Spyder project settings
.spyderproject
.spyproject

# Rope project settings
.ropeproject

# Mr Developer
.mr.developer.cfg
.project
.pydevproject

# mkdocs documentation
/site

# mypy
.mypy_cache/
.dmypy.json
dmypy.json

# Pyre type checker
.pyre/

# End of https://www.gitignore.io/api/emacs,python,jupyternotebooks

imgtools/image.py
tests/output
examples/*output/

#Some mroe files
examples/doses
examples/images
examples/pet
examples/temp_folder
examples/process_all.py
examples/process_one.py

.vscode

tests/temp_folder*
examples/data_test
data/**

# pixi environments
.pixi

.imgtools/**/*.log

*.dcm

**/*.db

**/*.sqlite
**/*.db

test_data

notebooks
.imgtools
<<<<<<< HEAD
imgtools*.yaml
=======

*.html
>>>>>>> 519c8d03
<|MERGE_RESOLUTION|>--- conflicted
+++ resolved
@@ -230,9 +230,6 @@
 
 notebooks
 .imgtools
-<<<<<<< HEAD
 imgtools*.yaml
-=======
-
-*.html
->>>>>>> 519c8d03
+
+*.html