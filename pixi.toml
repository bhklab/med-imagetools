--- conflicted
+++ resolved
@@ -30,11 +30,8 @@
 ipython = "*"
 ipykernel = "*"
 jupyterlab = "*"
-<<<<<<< HEAD
 ipympl = ">=0.9.6,<0.10"
-=======
 ipdb = ">=0.13.13,<0.14"
->>>>>>> 2586bcec
 
 [feature.dev.activation.env]
 IMGTOOLS_LOG_LEVEL = "DEBUG"
