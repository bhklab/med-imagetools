[project]
authors = ["Jermiah Joseph <jermiahjoseph98@gmail.com>"]
channels = ["conda-forge"]
description = "Add a short description here"
name = "med-imagetools"
platforms = ["linux-64", "osx-arm64", "osx-64", "win-64"]


[dependencies]
python = "3.12.*"
pip = ">=24.3.1,<25"


[pypi-dependencies]
med-imagetools = { path = ".", editable = true }

[environments]
dev = ["test", "quality", "build", "dev", "docs"]
docs = ["docs"]
test = ["test", "quality"]
py310 = { features = ["py310", "test"], no-default-feature = true }
py311 = { features = ["py311", "test"], no-default-feature = true }
py312 = { features = ["py312", "test"], no-default-feature = true }
py313 = { features = ["py313", "test"], no-default-feature = true }
############################################## DEV ###############################################
[feature.dev.pypi-dependencies]
med-imagetools = { path = ".", editable = true, extras = ["all"] }

[feature.dev.dependencies]
ipython = "*"
ipykernel = "*"
jupyterlab = "*"
<<<<<<< HEAD
ipdb = ">=0.13.13,<0.14"
=======
ipympl = ">=0.9.6,<0.10"
>>>>>>> 9537cede

[feature.dev.activation.env]
IMGTOOLS_LOG_LEVEL = "DEBUG"

[feature.dev.tasks]
clean = { cmd = [
    "bash",
    "-c",
    "rm -rf .cache && rm -rf .*_cache && find . -type f -name '.coverage*' -exec rm -f {} +",
], description = "Clear cache and coverage files" }

############################################## PYTHON ###############################################

[feature.py310.dependencies]
python = "3.10.*"
[feature.py311.dependencies]
python = "3.11.*"
[feature.py312.dependencies]
python = "3.12.*"
[feature.py313.dependencies]
python = "3.13.*"
############################################## TEST ################################################
[feature.test.pypi-dependencies]
med-imagetools = { path = ".", editable = true, extras = ["all"] }

[feature.test.dependencies]
pytest = "*"
pytest-cov = "*"
pytest-xdist = "*"
pytest-mock = ">=3.14.0,<4"
filelock = ">=3.17.0,<4"
pytest-asyncio = ">=0.26.0,<0.27"
anyio = ">=4.9.0,<5"

[feature.test.tasks.test]
cmd = "pytest -c config/pytest.ini --rootdir . --basetemp='./tests/temp' -s"
description = "Run pytest (make sure to run in root directory)"

[feature.test.tasks.test_ci]
cmd = "pytest -c config/pytest.ini --rootdir ."

[feature.test.tasks.cov]
cmd = "coverage report --rcfile=config/coverage.toml"
inputs = ["coverage-report/coverage.xml", "config/coverage.toml"]
description = "Run pytest and generate coverage report"

[feature.test.tasks.clean_tests]
cmd = "rm -rf .pytest_cache data tests/temp temp_outputs .cache"
############################################## DOCS ###############################################
[feature.docs.dependencies]
mkdocs = "*"
mkdocs-material = ">=9.5.44,<10"
mkdocstrings = ">=0.27.0,<0.28"
mkdocstrings-python = ">=1.12.2,<2"
mkdocs-git-authors-plugin = ">=0.9.0,<0.10"
mkdocs-git-revision-date-localized-plugin = ">=1.2.9,<2"
griffe-inherited-docstrings = ">=1.1.1,<2"
mike = ">=2.1.2,<3"
mkdocs-include-markdown-plugin = ">=7.1.1,<8"
mkdocs-click = ">=0.6.0,<0.7"
black = ">=24.10.0,<25"
mkdocs-jupyter = ">=0.25.1,<0.26"

[feature.docs.pypi-dependencies]
mkdocs-awesome-pages-plugin = ">=2.9.3, <3"

[feature.docs.tasks]
doc-build.description = "Build the documentation using MkDocs"
doc-build.cmd = "mkdocs build -f mkdocs.yml"
doc-build.inputs = ["docs", "mkdocs.yml"]
doc-build.outputs = ["site"]

serve.description = "Serve the documentation to http://localhost:8000/"
serve.cmd = "mkdocs serve -f mkdocs.yml"


############################################## QUALITY ###############################################
# Quality includes linting, type checking, and formatting
[feature.quality.dependencies]
ruff = ">=0.4.8"
mypy = ">=1.13.0,<2"
types-tqdm = ">=4.66.0.20240417,<5"
pandas-stubs = ">=2.2.3.241126,<3"

[feature.quality.pypi-dependencies]
pydoctest = ">=0.2.1, <0.3"

[feature.quality.tasks]
ruff-check.cmd = ["ruff", "--config", "config/ruff.toml", "check", "src"]
ruff-check.description = "Run ruff check"

ruff-format.cmd = ["ruff", "--config", "config/ruff.toml", "format", "src"]
ruff-format.description = "Run ruff format, run check first"

type-check.cmd = ["mypy", "--config-file", "config/mypy.ini", "src"]
type-check.inputs = ["config/mypy.ini", "src"]
type-check.description = "Run mypy type check."

qc.depends-on = ["ruff-format", "ruff-check", "type-check"]
qc.description = "Quality check: ruff & mypy"

#################################### RELEASE & BUILD ###############################################
[feature.build.dependencies]
python-semantic-release = ">=9.14"
hatch = ">=1.13"

[feature.build.tasks]
semver = 'echo "Next Version is: $(semantic-release version --print)"'

build = { cmd = [
    "hatch",
    "build",
    "--clean",
], inputs = [
    "src",
    "pyproject.toml",
], outputs = [
    "dist/*",
], description = "🛠️ Builds the packages" }<|MERGE_RESOLUTION|>--- conflicted
+++ resolved
@@ -30,11 +30,8 @@
 ipython = "*"
 ipykernel = "*"
 jupyterlab = "*"
-<<<<<<< HEAD
 ipdb = ">=0.13.13,<0.14"
-=======
 ipympl = ">=0.9.6,<0.10"
->>>>>>> 9537cede
 
 [feature.dev.activation.env]
 IMGTOOLS_LOG_LEVEL = "DEBUG"
