--- conflicted
+++ resolved
@@ -130,12 +130,7 @@
 
         if verbose:
             if len(voxels_with_overlap) != 0:
-<<<<<<< HEAD
-                raise Warning(f"{len(voxels_with_overlap)} voxels have overlapping contours.")
-                
-=======
                 warnings.warn(f"{len(voxels_with_overlap)} voxels have overlapping contours.")
->>>>>>> 02f0ea7d
         return sparsemask
 
     def _max_adder(self, arr_1: np.ndarray, arr_2: np.ndarray) -> Tuple[np.ndarray, Set[Tuple[int, int, int]]]:
