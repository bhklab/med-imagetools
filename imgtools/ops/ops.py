--- conflicted
+++ resolved
@@ -57,15 +57,13 @@
 
 
 class ImageCSVInput(BaseInput):
-<<<<<<< HEAD
     def __init__(self,
-                 csv_path_or_dataframe,
-                 colnames=[],
-                 id_column=None,
-                 expand_paths=True,
-                 readers=[read_image]):
+                 csv_path_or_dataframe: str,
+                 colnames: List[str] = [],
+                 id_column: Optional[str] = None,
+                 expand_paths: bool = True,
+                 readers: List[LoaderFunction] = [read_image]):
         self.csv_path_or_dataframe = csv_path_or_dataframe
-=======
     """ImageCSVInput class looks for a CSV file in a specified directory and loads images based on the information in the file.
 
     Parameters
@@ -77,10 +75,10 @@
         List of column names in the CSV file to be used for image loading.
 
     id_column: str, optional
-        A column name to be used as the subject ID. 
+        A column name to be used as the subject ID.
 
     reader: LoaderFunction
-        The functions used to read images. 
+        The functions used to read images.
         The functions are implemented in the imgtools.io module.
         The options are:
         - read_image
@@ -88,23 +86,15 @@
         - read_dicom_rtstruct
         - read_segmentation
     """
-
-    def __init__(self, csv_path: str, colnames: List[str]= [], id_column: str = None, readers: List[LoaderFunction] = [read_image]):
-        self.csv_path = csv_path
->>>>>>> b4dcc92e
         self.colnames = colnames
         self.id_column = id_column
         self.expand_paths = expand_paths
         self.readers = readers
-<<<<<<< HEAD
         loader = ImageCSVLoader(self.csv_path_or_dataframe,
                                 colnames=self.colnames,
                                 id_column=self.id_column,
                                 expand_paths=self.expand_paths,
                                 readers=self.readers)
-=======
-        loader = ImageCSVLoader(self.csv_path, self.colnames, self.id_column, self.readers)
->>>>>>> b4dcc92e
         super().__init__(loader)
 
 
