--- conflicted
+++ resolved
@@ -96,34 +96,16 @@
         ####### GRAPH ##########
         # Form the graph
         edge_path = os.path.join(self.parent,f"imgtools_{self.dataset_name}_edges.csv")
-<<<<<<< HEAD
         graph = DataGraph(path_crawl=path_crawl,edge_path=edge_path,visualize=visualize)
-=======
-        graph = DataGraph(path_crawl=path_crawl,edge_path=edge_path)
->>>>>>> 85855b7b
         print(f"Forming the graph based on the given modalities: {self.modalities}")
         self.df_combined = graph.parser(self.modalities)
         self.output_streams = [("_").join(cols.split("_")[1:]) for cols in self.df_combined.columns if cols.split("_")[0]=="folder"]
         self.column_names = [cols for cols in self.df_combined.columns if cols.split("_")[0]=="folder"]
         self.series_names = [cols for cols in self.df_combined.columns if cols.split("_")[0]=="series"]
-<<<<<<< HEAD
-=======
-        
-        #Initilizations for the pipeline
-        for colnames in self.output_streams:
-            output_stream = ("_").join([items for items in colnames.split("_") if items!="1"])
-            modality = colnames.split("_")[0]
-            if modality in ["PT","CT","RTDOSE"]:
-                self.df_combined["size_{}".format(output_stream)] = None
-                if modality!="CT":
-                    self.df_combined["metadata_{}".format(output_stream)] = None
-            elif modality=="RTSTRUCT":
-                self.df_combined["roi_names_{}".format(output_stream)] = None
->>>>>>> 85855b7b
         
         print(f"There are {len(self.df_combined)} cases containing all {modalities} modalities.")
 
-        self.readers = [read_dicom_auto for i in range(len(self.output_streams))]
+        self.readers = [read_dicom_auto for _ in range(len(self.output_streams))]
 
         loader = ImageCSVLoader(self.df_combined,
                                 colnames=self.column_names,
