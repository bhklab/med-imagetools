--- conflicted
+++ resolved
@@ -1,31 +1,15 @@
 import os
 import shutil
-import warnings
 import glob
-import ast
-import datetime
-import json
+import pickle
 
 from argparse import ArgumentParser
+import SimpleITK as sitk
 
 from imgtools.ops import StructureSetToSegmentation, ImageAutoInput, ImageAutoOutput, Resample
 from imgtools.pipeline import Pipeline
-
-import SimpleITK as sitk
-import pandas as pd
-<<<<<<< HEAD
-import warnings
-=======
-import numpy as np
-
->>>>>>> 85855b7b
 from joblib import Parallel, delayed
-import glob
-import ast
-import datetime
-import numpy as np
-import pickle
-import shutil
+
 ###############################################################
 # Example usage:
 # python radcure_simple.py ./data/RADCURE/data ./RADCURE_output
@@ -62,11 +46,7 @@
         self.existing = [None] #self.existing_patients()
 
         #input operations
-<<<<<<< HEAD
         self.input = ImageAutoInput(input_directory, modalities, n_jobs, visualize)
-=======
-        self.input = ImageAutoInput(input_directory, modalities, n_jobs)
->>>>>>> 85855b7b
         
         self.output_df_path = os.path.join(self.output_directory, "dataset.csv")
         #Output component table
@@ -99,11 +79,7 @@
            The ID of subject to process
         """
         #Check if the subject_id has already been processed
-<<<<<<< HEAD
         if os.path.exists(os.path.join(self.output_directory,".temp",f'temp_{subject_id}.pkl')):
-=======
-        if os.path.exists(os.path.join(self.output_directory,".temp",f'temp_{subject_id}.json')):
->>>>>>> 85855b7b
             print(f"{subject_id} already processed")
             return 
 
@@ -113,11 +89,6 @@
         print(read_results)
 
         print(subject_id, " start")
-<<<<<<< HEAD
-=======
-        #For counting multiple connections per modality
-        counter = {"CT":0,"RTDOSE":0,"RTSTRUCT":0,"PT":0}
->>>>>>> 85855b7b
         
         metadata = {}
         for i, colname in enumerate(self.output_streams):
@@ -161,18 +132,9 @@
                 if not mult_conn:
                     self.output(subject_id, doses, output_stream)
                 else:
-<<<<<<< HEAD
                     self.output(f"{subject_id}_{num}", doses, output_stream)
                 metadata[f"size_{output_stream}"] = str(doses.GetSize())
                 metadata[f"metadata_{colname}"] = [read_results[i].get_metadata()]
-=======
-                    counter[modality] = counter[modality]+1
-                    self.output(f"{subject_id}_{counter[modality]}", doses, output_stream)
-                    # self.output(f"{subject_id}_{num}", doses, output_stream)
-
-                metadata[f"size_{output_stream}"] = str(doses.GetSize())
-                metadata[f"metadata_{output_stream}"] = str(read_results[i].get_metadata())
->>>>>>> 85855b7b
                 print(subject_id, " SAVED DOSE")
             elif modality == "RTSTRUCT":
                 #For RTSTRUCT, you need image or PT
@@ -191,17 +153,8 @@
                 if not mult_conn:
                     self.output(subject_id, mask, output_stream)
                 else:
-<<<<<<< HEAD
                     self.output(f"{subject_id}_{num}", mask, output_stream)
                 metadata[f"metadata_{colname}"] = [structure_set.roi_names]
-=======
-                    counter[modality] = counter[modality] + 1
-                    self.output(f"{subject_id}_{counter[modality]}", mask, output_stream)
-                    # self.output(f"{subject_id}_{num}", mask, output_stream)
-                
-                metadata[f"roi_names_{output_stream}"] = str(structure_set.roi_names)
-                # metadata[f"metadata_{colname}"] = [structure_set.roi_names]
->>>>>>> 85855b7b
 
                 print(subject_id, "SAVED MASK ON", conn_to)
             elif modality == "PT":
@@ -215,7 +168,6 @@
                 if not mult_conn:
                     self.output(subject_id, pet, output_stream)
                 else:
-<<<<<<< HEAD
                     self.output(f"{subject_id}_{num}", pet, output_stream)
                 metadata[f"size_{output_stream}"] = str(pet.GetSize())
                 metadata[f"metadata_{colname}"] = [read_results[i].get_metadata()]
@@ -235,46 +187,6 @@
             self.output_df.loc[subject_id, list(metadata.keys())] = list(metadata.values())
         self.output_df.to_csv(self.output_df_path)
         shutil.rmtree(os.path.join(self.output_directory,".temp"))
-=======
-                    counter[modality] = counter[modality] + 1
-                    self.output(f"{subject_id}_{counter[modality]}", pet, output_stream)
-                metadata[f"size_{output_stream}"] = str(pet.GetSize())
-                metadata[f"metadata_{output_stream}"] = str(read_results[i].get_metadata())
-                print(subject_id, " SAVED PET")
-        #Saving all the metadata in multiple text files
-        with open(os.path.join(self.output_directory,f'temp_{subject_id}.txt'),'w') as f:
-            f.write(str(metadata))
-        return 
-
-    #                 self.output(f"{subject_id}_{num}", pet, output_stream)
-    #             metadata[f"size_{output_stream}"] = str(pet.GetSize())
-    #             metadata[f"metadata_{colname}"] = [read_results[i].get_metadata()]
-    #             print(subject_id, " SAVED PET")
-    #     #Saving all the metadata in multiple text files
-    #     with open(os.path.join(self.output_directory,".temp",f'temp_{subject_id}.json'),'w') as f:
-    #         json.dump(metadata,f)
-    #     return 
-    
-    # def save_data(self):
-    #     files = glob.glob(os.path.join(self.output_directory,".temp","*.json"))
-    #     for file in files:
-    #         subject_id = ("_").join(file.replace("/","_").replace(".","_").split("_")[-3:-1])
-    #         with open(file) as f:
-    #             metadata = json.load(f)
-    #         self.output_df.loc[subject_id, list(metadata.keys())] = list(metadata.values())
-    #     self.output_df.to_csv(self.output_df_path)
-    #     shutil.rmtree(os.path.join(self.output_directory,".temp"))
-                    
-    def save_data(self):
-        files = glob.glob(os.path.join(self.output_directory,"*.txt"))
-        for file in files:
-            subject_id = ("_").join(file.replace("/","_").replace(".","_").split("_")[-3:-1])
-            A = open(file,"r").readlines()
-            metadata = ast.literal_eval(A[0])
-            self.output_df.loc[subject_id, list(metadata.keys())] = list(metadata.values())
-            os.remove(file)
-        self.output_df.to_csv(self.output_df_path)
->>>>>>> 85855b7b
 
     def run(self):
         """Execute the pipeline, possibly in parallel.
