--- conflicted
+++ resolved
@@ -160,11 +160,7 @@
         if nnunet_inference:
             roi_yaml_path = ""
             custom_train_test_split = False
-<<<<<<< HEAD
             nnunet = False
-=======
-            is_nnunet = False
->>>>>>> cc9cea18
             if modalities != "CT" and modalities != "MR":
                 raise ValueError("nnUNet inference can only be run on image files. Please set modalities to 'CT' or 'MR'")
         if nnunet:
@@ -764,14 +760,7 @@
     print(f"Outputted data to {args.output_directory}")
     csv_path = pathlib.Path(args.output_directory, "dataset.csv").as_posix()
     print(f"Dataset info found at {csv_path}")
-<<<<<<< HEAD
-<<<<<<< HEAD
-
-=======
->>>>>>> 1657b99 (added orientation DICOM tag crawling)
-=======
-
->>>>>>> cc9cea18
+
     if args.nnunet:
         json_path = pathlib.Path(args.output_directory, "dataset.json").as_posix()
         print(f"dataset.json for nnU-net can be found at {json_path}")
