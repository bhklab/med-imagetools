import os

from argparse import ArgumentParser

from imgtools.ops import StructureSetToSegmentation, ImageAutoInput, ImageAutoOutput, Resample
from imgtools.pipeline import Pipeline

import SimpleITK as sitk

from joblib import Parallel, delayed


###############################################################
# Example usage:
# python radcure_simple.py ./data/RADCURE/data ./RADCURE_output
###############################################################


class AutoPipeline(Pipeline):
    """Example processing pipeline for the RADCURE dataset.
    This pipeline loads the CT images and structure sets, re-samples the images,
    and draws the GTV contour using the resampled image.
    """

    def __init__(self,
                 input_directory,
                 output_directory,
                 modalities="CT",
                 spacing=(1., 1., 0.),
                 n_jobs=-1,
                 missing_strategy="drop",
                 show_progress=False,
                 warn_on_error=False):

        super().__init__(
            n_jobs=n_jobs,
            missing_strategy=missing_strategy,
            show_progress=show_progress,
            warn_on_error=warn_on_error)

        # pipeline configuration
        self.input_directory = input_directory
        self.output_directory = output_directory
        self.spacing = spacing
        self.existing = [None] #self.existing_patients()

        #input operations
        self.input = ImageAutoInput(input_directory, modalities, n_jobs)

        #For the pipeline
        self.output_df = self.input.df_combined
        self.output_streams = self.input.output_streams
        
        # image processing ops
        self.resample = Resample(spacing=self.spacing)
        self.make_binary_mask = StructureSetToSegmentation(roi_names=[], continuous=False)

        # output ops
        self.output = ImageAutoOutput(self.output_directory, self.output_streams)

    def process_one_subject(self, subject_id):
        """Define the processing operations for one subject.
        This method must be defined for all pipelines. It is used to define
        the preprocessing steps for a single subject (note: that might mean
        multiple images, structures, etc.). During pipeline execution, this
        method will receive one argument, subject_id, which can be used to
        retrieve inputs and save outputs.
        Parameters
        ----------
        subject_id : str
           The ID of subject to process
        """

        print("Processing:", subject_id)

        read_results = self.input(subject_id)
        print(read_results)

        print(subject_id, " start")
        #For counting multiple connections per modality
        counter = {"CT":0,"RTDOSE":0,"RTSTRUCT":0,"PT":0}
        
        metadata = {}
        for i, colname in enumerate(self.output_streams):
            modality = colname.split("_")[0]

            #Taking modality pairs if it exists till _1
            output_stream = ("_").join([item for item in colname.split("_") if item != "1"])

            #If there are multiple connections existing, multiple connections means two modalities connected to one modality. They end with _1
            mult_conn = colname.split("_")[-1] == "1"
            print(output_stream)

            if read_results[i] is None:
                print("The subject id: {} has no {}".format(subject_id, ("_").join(colname.split("_")[1:])))
                pass
            elif modality == "CT":
                image = read_results[i]
                if len(image.GetSize()) == 4:
                    assert image.GetSize()[-1] == 1, f"There is more than one volume in this CT file for {subject_id}."
                    extractor = sitk.ExtractImageFilter()
                    extractor.SetSize([*image.GetSize()[:3], 0])
                    extractor.SetIndex([0, 0, 0, 0])    
                    
                    image = extractor.Execute(image)
                    print(image.GetSize())
                image = self.resample(image)
                #Saving the output
                self.output(subject_id, image, output_stream)
<<<<<<< HEAD
                self.graph.loc[subject_id, f"size_{output_stream}"] = str(image.GetSize())
=======
                metadata[f"size_{output_stream}"] = image.GetSize()
>>>>>>> 581c82e7
                print(subject_id, " SAVED IMAGE")
            elif modality == "RTDOSE":
                try: #For cases with no image present
                    doses = read_results[i].resample_dose(image)
                except:
                    Warning("No CT image present. Returning dose image without resampling")
                    doses = read_results[i]
                
                # save output
                if not mult_conn:
                    self.output(subject_id, doses, output_stream)
                else:
<<<<<<< HEAD
                    counter[modality] = counter[modality]+1
                    self.output(f"{subject_id}_{counter[modality]}", doses, output_stream)
                self.graph.loc[subject_id, f"size_{output_stream}"] = str(doses.GetSize())
=======
                    counter[i] = counter[i]+1
                    self.output(f"{subject_id}_{counter[i]}", doses, output_stream)
                metadata[f"size_{output_stream}"] = doses.GetSize()
>>>>>>> 581c82e7
                print(subject_id, " SAVED DOSE")
            elif modality == "RTSTRUCT":
                #For RTSTRUCT, you need image or PT
                structure_set = read_results[i]
                conn_to = output_stream.split("_")[-1]

                # make_binary_mask relative to ct/pet
                if conn_to == "CT":
                    mask = self.make_binary_mask(structure_set, image)
                elif conn_to == "PT":
                    mask = self.make_binary_mask(structure_set, pet)
                else:
                    raise ValueError("You need to pass a reference CT or PT/PET image to map contours to.")
                
                # save output
                if not mult_conn:
                    self.output(subject_id, mask, output_stream)
                else:
<<<<<<< HEAD
                    counter[modality] = counter[i] + 1
                    self.output(f"{subject_id}_{counter[modality]}", mask, output_stream)
                self.graph.loc[subject_id, f"roi_names_{output_stream}"] = str(structure_set.roi_names)
=======
                    counter[i] = counter[i] + 1
                    self.output(f"{subject_id}_{counter[i]}", mask, output_stream)
                metadata[f"roi_names_{output_stream}"] = structure_set.roi_names
>>>>>>> 581c82e7

                print(subject_id, "SAVED MASK ON", conn_to)
            elif modality == "PT":
                try:
                    #For cases with no image present
                    pet = read_results[i].resample_pet(image)
                except:
                    Warning("No CT image present. Returning PT/PET image without resampling.")
                    pet = read_results[i]

                if not mult_conn:
                    self.output(subject_id, pet, output_stream)
                else:
<<<<<<< HEAD
                    counter[modality] = counter[modality] + 1
                    self.output(f"{subject_id}_{counter[modality]}", pet, output_stream)
                self.graph.loc[subject_id, f"size_{output_stream}"] = str(pet.GetSize())
=======
                    counter[i] = counter[i] + 1
                    self.output(f"{subject_id}_{counter[i]}", pet, output_stream)
                metadata[f"size_{output_stream}"] = pet.GetSize()
>>>>>>> 581c82e7
                print(subject_id, " SAVED PET")
        return {subject_id: metadata}
    
    def save_data(self, outputs):
        for dicts in outputs:
            for subject_id in dicts:
                metadata = dicts[subject_id]
                self.output_df.loc[subject_id, metadata.keys()] = metadata.values()
        self.output_df.to_csv(os.path.join(self.output_directory, "dataset.csv"))

    def run(self):
        """Execute the pipeline, possibly in parallel.
        """
        # Joblib prints progress to stdout if verbose > 50
        verbose = 51 if self.show_progress else 0

        subject_ids = self._get_loader_subject_ids()
        # Note that returning any SimpleITK object in process_one_subject is
        # not supported yet, since they cannot be pickled
        outputs = Parallel(n_jobs=self.n_jobs, verbose=verbose)(
            delayed(self._process_wrapper)(subject_id) for subject_id in subject_ids)

        self.save_data(outputs)
        

if __name__ == "__main__":
    parser = ArgumentParser("imgtools Automatic Processing Pipeline.")

    #arguments
    parser.add_argument("input_directory", type=str,
                        help="Path to top-level directory of dataset.")

    parser.add_argument("output_directory", type=str,
                        help="Path to output directory to save processed images.")

    parser.add_argument("--modalities", type=str, default="CT",
                        help="List of desired modalities. Type as string for ex: RTSTRUCT,CT,RTDOSE")

    parser.add_argument("--spacing", nargs=3, type=float, default=(1., 1., 0.),
                        help="The resampled voxel spacing in  (x, y, z) directions.")

    parser.add_argument("--n_jobs", type=int, default=-1,
                        help="The number of parallel processes to use.")

    parser.add_argument("--show_progress", action="store_true",
                        help="Whether to print progress to standard output.")

    args = parser.parse_args()
    pipeline = AutoPipeline(args.input_directory,
                            args.output_directory,
                            modalities=args.modalities,
                            spacing=args.spacing,
                            n_jobs=args.n_jobs,
                            show_progress=args.show_progress)

    print(f'starting Pipeline...')
    pipeline.run()


    print(f'finished Pipeline!')<|MERGE_RESOLUTION|>--- conflicted
+++ resolved
@@ -107,11 +107,7 @@
                 image = self.resample(image)
                 #Saving the output
                 self.output(subject_id, image, output_stream)
-<<<<<<< HEAD
-                self.graph.loc[subject_id, f"size_{output_stream}"] = str(image.GetSize())
-=======
-                metadata[f"size_{output_stream}"] = image.GetSize()
->>>>>>> 581c82e7
+                metadata[f"size_{output_stream}"] = str(image.GetSize())
                 print(subject_id, " SAVED IMAGE")
             elif modality == "RTDOSE":
                 try: #For cases with no image present
@@ -124,15 +120,9 @@
                 if not mult_conn:
                     self.output(subject_id, doses, output_stream)
                 else:
-<<<<<<< HEAD
                     counter[modality] = counter[modality]+1
                     self.output(f"{subject_id}_{counter[modality]}", doses, output_stream)
-                self.graph.loc[subject_id, f"size_{output_stream}"] = str(doses.GetSize())
-=======
-                    counter[i] = counter[i]+1
-                    self.output(f"{subject_id}_{counter[i]}", doses, output_stream)
-                metadata[f"size_{output_stream}"] = doses.GetSize()
->>>>>>> 581c82e7
+                metadata[f"size_{output_stream}"] = str(doses.GetSize())
                 print(subject_id, " SAVED DOSE")
             elif modality == "RTSTRUCT":
                 #For RTSTRUCT, you need image or PT
@@ -151,15 +141,9 @@
                 if not mult_conn:
                     self.output(subject_id, mask, output_stream)
                 else:
-<<<<<<< HEAD
-                    counter[modality] = counter[i] + 1
+                    counter[modality] = counter[modality] + 1
                     self.output(f"{subject_id}_{counter[modality]}", mask, output_stream)
-                self.graph.loc[subject_id, f"roi_names_{output_stream}"] = str(structure_set.roi_names)
-=======
-                    counter[i] = counter[i] + 1
-                    self.output(f"{subject_id}_{counter[i]}", mask, output_stream)
-                metadata[f"roi_names_{output_stream}"] = structure_set.roi_names
->>>>>>> 581c82e7
+                metadata[f"roi_names_{output_stream}"] = str(structure_set.roi_names)
 
                 print(subject_id, "SAVED MASK ON", conn_to)
             elif modality == "PT":
@@ -173,15 +157,9 @@
                 if not mult_conn:
                     self.output(subject_id, pet, output_stream)
                 else:
-<<<<<<< HEAD
                     counter[modality] = counter[modality] + 1
                     self.output(f"{subject_id}_{counter[modality]}", pet, output_stream)
-                self.graph.loc[subject_id, f"size_{output_stream}"] = str(pet.GetSize())
-=======
-                    counter[i] = counter[i] + 1
-                    self.output(f"{subject_id}_{counter[i]}", pet, output_stream)
-                metadata[f"size_{output_stream}"] = pet.GetSize()
->>>>>>> 581c82e7
+                metadata[f"size_{output_stream}"] = str(pet.GetSize())
                 print(subject_id, " SAVED PET")
         return {subject_id: metadata}
     
