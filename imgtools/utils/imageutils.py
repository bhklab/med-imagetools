--- conflicted
+++ resolved
@@ -9,11 +9,7 @@
     
     vectorized_transform = np.vectorize(lambda x: np.array(transform(x)), signature='(3)->(3)')
     
-<<<<<<< HEAD
-    # transformed points, ContourSequence/Data-wise
-=======
     # transform indices to ContourSequence/ContourData-wise
->>>>>>> 0cce0ee6
     t_points = []
     for slc in points:
         t_points.append(vectorized_transform(slc)[:,::-1])
