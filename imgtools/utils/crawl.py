--- conflicted
+++ resolved
@@ -19,10 +19,7 @@
         for dcm in dicoms:
             try:
                 fname    = pathlib.Path(dcm).name
-<<<<<<< HEAD
                 rel_fname = pathlib.Path(os.path.split(parent)[1], os.path.relpath(fname, parent)).as_posix()
-=======
->>>>>>> 5c4924d6
                 meta     = dcmread(dcm, force=True)
                 patient  = str(meta.PatientID)
                 study    = str(meta.StudyInstanceUID)
@@ -136,13 +133,7 @@
                                                                    'imaged_nucleus': elem,
                                                                    'fname': rel_fname #temporary until we switch to json-based loading
                                                                    }
-<<<<<<< HEAD
-                
                 database[patient][study][series][subseries]['instances'][instance] = rel_fname
-=======
-
-                database[patient][study][series][subseries]['instances'][instance] = fname
->>>>>>> 5c4924d6
             except:
                 pass
     
