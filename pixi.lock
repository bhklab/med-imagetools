--- conflicted
+++ resolved
@@ -5179,14 +5179,8 @@
   timestamp: 1733255681319
 - kind: pypi
   name: med-imagetools
-<<<<<<< HEAD
   version: 1.11.1
   sha256: 1f8d806b2e2b5a055ff8dc754135220726b98a0ff688889f9bb57e9c6141b79f
-=======
-  version: 1.11.0
-  path: .
-  sha256: f5f564f6f010416fde776dbd7a6cb0bb9761257fd235807c4a0abcd4aa9af11a
->>>>>>> 3237b219
   requires_dist:
   - h5py>=3.11.0,<4
   - joblib>=1.4.2,<2
